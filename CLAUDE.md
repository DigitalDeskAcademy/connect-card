# Church Connect Card - Multi-Tenant SaaS Platform

**Purpose:** Technical context for AI coding assistant. For project planning, see `/docs/ROADMAP.md`.

---

## Tech Stack

- **Language:** TypeScript 5.x (strict mode)
- **Framework:** Next.js 15.3 (App Router, Server Components, Server Actions)
- **Runtime:** Node.js 20.x
- **Database:** PostgreSQL 16 (Neon) + Prisma ORM 5.x
- **Auth:** Better Auth with GitHub OAuth + Email OTP
- **Storage:** Tigris S3 (images, files)
- **AI:** Anthropic Claude Vision API (handwriting OCR)
- **Rate Limiting:** Arcjet
- **Package Manager:** pnpm
- **UI:** shadcn/ui + Tailwind CSS + Tabler Icons
- **Tables:** TanStack Table v8 (data grids)
- **Forms:** React Hook Form + Zod validation
- **Notifications:** Sonner (toast)

---

<<<<<<< HEAD
=======
## Git Worktree Development

**This project uses git worktrees for feature isolation.** Each feature (prayer, volunteer, tech-debt, etc.) has its own worktree with isolated database and git history.

### Dependency Management

**CRITICAL:** Each worktree maintains its own `node_modules`. Do NOT use pnpm workspaces (they break Next.js/Turbopack module resolution in sibling directories).

**After merging PRs to main:**

```bash
# In the worktree where you merged changes
pnpm install
```

**After merging main into a feature worktree:**

```bash
# In the feature worktree
pnpm install
```

**Why independent node_modules:**

- ✅ Next.js/Turbopack module resolution works correctly
- ✅ Each worktree can have different dependency versions during development
- ✅ Standard git worktree pattern
- ❌ Small disk overhead (acceptable tradeoff)

**Preventing dependency drift:**

- Always run `pnpm install` after merging
- Check `package.json` for changes in PR reviews
- If TypeScript errors appear after merge, run `pnpm install`

---

>>>>>>> 7d62a490
## Commands

```bash
# Development
pnpm dev              # Start dev server (Turbopack)
pnpm prisma generate  # Generate Prisma client after schema changes
pnpm prisma db push   # Push schema changes (dev only)
pnpm seed:all         # Seed test data

# Quality (NEVER run during development - only before commit)
pnpm build            # Build for production (must pass)
pnpm lint             # ESLint (pre-commit hook runs this)
pnpm format           # Prettier (pre-commit hook runs this)

# Git (only when user explicitly says "commit this")
git add .             # Stage ALL files (Vercel needs everything)
git commit -m "..."   # Clean message (no AI attribution)
git push origin branch
```

**CRITICAL:** Always `git add .` before commit. Local build uses all files, Vercel only gets committed files.

---

## Architecture

```
/app/church/[slug]/admin/    # Multi-tenant church admin dashboard
/components/dashboard/       # Reusable dashboard components
/components/ui/              # shadcn/ui primitives
/lib/data/                   # Data access layer (scoped queries)
/actions/                    # Server actions (rate limited)
/prisma/                     # Database schema
/docs/                       # Technical documentation
```

**Multi-Tenant System:**

- Organizations = Churches
- Role hierarchy: `platform_admin` → `church_owner` → `church_admin` → `user`
- Every query must filter by `organizationId` (CRITICAL)
- Location-based filtering for multi-campus churches (`dataScope.filters`)

**Patterns:**

- Server Components by default (client components only for interactivity)
- Config-based navigation (`/lib/navigation.ts` - single source of truth)
- PageContainer for consistent spacing (`variant: "none" | "default" | "padded" | "fill" | "tight" | "tabs"`)
- TanStack Table for all data grids (see `/components/dashboard/payments/` reference pattern)
- shadcn/ui components first (check `/docs/essentials/shadcn.md` before building custom UI)

---

## Code Conventions

### Multi-Tenant Data Isolation

```typescript
// ALWAYS filter by organizationId - NO EXCEPTIONS
const volunteers = await prisma.volunteer.findMany({
  where: {
    organizationId: user.organizationId, // REQUIRED
    ...dataScope.filters.locationFilter, // Multi-campus
  },
});
```

### Server Actions Pattern

```typescript
"use server";
import { requireDashboardAccess } from "@/app/data/dashboard/require-dashboard-access";
import arcjet, { fixedWindow } from "@/lib/arcjet";
import { z } from "zod";

const aj = arcjet.withRule(
  fixedWindow({ mode: "LIVE", window: "1m", max: 10 })
);

export async function myAction(slug: string, data: unknown) {
  // 1. Auth + data scoping
  const { session, organization, dataScope } =
    await requireDashboardAccess(slug);

  // 2. Rate limiting
  const req = await request();
  const decision = await aj.protect(req, {
    fingerprint: `${session.user.id}_${organization.id}_action`,
  });
  if (decision.isDenied())
    return { status: "error", message: "Rate limit exceeded" };

  // 3. Validation
  const schema = z.object({
    /* ... */
  });
  const validated = schema.parse(data);

  // 4. Business logic with multi-tenant isolation
  await prisma.model.create({
    data: { ...validated, organizationId: organization.id }, // REQUIRED
  });

  return { status: "success" };
}
```

### Import Order

1. Framework imports (`react`, `next/...`)
2. Third-party libraries (`@tabler/icons-react`, `date-fns`)
3. Local imports (`@/components`, `@/lib`, `@/actions`)

### Naming

- **PascalCase:** Components, types, interfaces
- **camelCase:** Functions, variables
- **UPPER_CASE:** Constants, enums
- **kebab-case:** File names

### TypeScript

- Strict mode enabled
- No `any` types - use `unknown` and validate
- Explicit return types for server actions
- Use Zod for runtime validation

---

## Testing

- **Framework:** Playwright (E2E)
- **Location:** `/tests/e2e/`
- **Before commit:** All tests must pass
- **Run:** `pnpm test:e2e` (if tests exist)

---

## Critical Rules

<rule id="1" name="Multi-Tenant Isolation">
Every database query MUST filter by organizationId. Never query across organizations.
Use `requireDashboardAccess()` for auth + data scoping.
</rule>

<rule id="2" name="Server Action Security">
All server actions MUST include:
1. `requireDashboardAccess()` for auth
2. Arcjet rate limiting
3. Zod validation
4. Multi-tenant organizationId filtering
</rule>

<rule id="3" name="No Prop Drilling Server Actions">
Import server actions directly in client components. Never pass as callbacks through props.
See ADR-001 in `/docs/technical/architecture-decisions.md`
</rule>

<rule id="4" name="PageContainer Everywhere">
All admin pages MUST wrap content in `<PageContainer variant="...">`. Never use duplicate H1 headers.
Page titles come from `/lib/navigation.ts` config.
</rule>

<rule id="5" name="Shadcn Component-First">
Check `/docs/essentials/shadcn.md` before building custom UI. Install via `npx shadcn@latest add <component>`.
Use TanStack Table pattern from `/components/dashboard/payments/` for all data grids.
</rule>

<rule id="6" name="No Time Estimates">
Never use time-based estimates in plans or documentation (no "2 weeks", "3 hours", "Phase 1 (Nov 1-15)").
Use sequential ordering: "Phase 1", "Step 1", "Next", "Then".
</rule>

<rule id="7" name="No Autonomous Commits">
Never run `pnpm build`, `pnpm lint`, `pnpm format`, `git commit`, or `git push` without explicit user permission.
Wait for user to say "commit this" or "ready to commit".
</rule>

---

## Do NOT

- ❌ Query across organizations (violates multi-tenant isolation)
- ❌ Pass server actions as props (use direct imports)
- ❌ Use `any` type in TypeScript
- ❌ Create components without checking shadcn/ui first
- ❌ Run build/lint/format/commit without user permission
- ❌ Commit without staging all files (`git add .`)
- ❌ Include "Generated with Claude Code" attribution in commits
- ❌ Create TODO files (use `/docs/ROADMAP.md` or TodoWrite tool)
- ❌ Edit files in `.gitignore` (credentials, .env, etc.)

---

## Additional Documentation

- **Architecture:** @docs/essentials/architecture.md
- **Coding Patterns:** @docs/essentials/coding-patterns.md (MUST READ)
- **Shadcn Components:** @docs/essentials/shadcn.md
- **Project Status:** @docs/STATUS.md
- **Feature Roadmap:** @docs/ROADMAP.md
- **Volunteer Feature:** @docs/volunteer-feature-roadmap.md
- **ADR Log:** @docs/technical/architecture-decisions.md

---

## Git Workflow

**For worktree integration:** Use `/plan-integration` command - handles Step 0 (clean main), formatting, building, and staging automatically.

**For regular commits:** Only when user explicitly says "commit this":

1. Format → Build → Stage → Commit → Push
2. Always `git add .` (Vercel only sees committed files)

---

## Session Start Checklist

1. Read `/docs/STATUS.md` - Current working/broken features
2. Read `/docs/ROADMAP.md` - Current priorities
3. Read `/docs/essentials/coding-patterns.md` - How to write code
4. Check TodoWrite tool for active tasks
5. Never run build/lint/format without permission

---

**Character Count:** <!-- Run `wc -c CLAUDE.md` to verify under 40k --><|MERGE_RESOLUTION|>--- conflicted
+++ resolved
@@ -22,8 +22,6 @@
 
 ---
 
-<<<<<<< HEAD
-=======
 ## Git Worktree Development
 
 **This project uses git worktrees for feature isolation.** Each feature (prayer, volunteer, tech-debt, etc.) has its own worktree with isolated database and git history.
@@ -61,7 +59,6 @@
 
 ---
 
->>>>>>> 7d62a490
 ## Commands
 
 ```bash
