# Worktree Project Dashboard

**Purpose:** Central status board for all worktrees. Check here first to know what to work on.
**Last Updated:** 2025-12-15
**Update Frequency:** After each significant work session

---

## 🚨🚨🚨 SECURITY: PRE-LAUNCH CHECKLIST 🚨🚨🚨

> **BEFORE LAUNCHING WITH REAL USERS, YOU MUST:**
>
> - [ ] **Remove OTP logging in production** - `lib/auth.ts` line ~105-142
>   - Currently logs OTP codes to Vercel logs for demo purposes
>   - Delete `isProduction` from `shouldLogOTP` condition
> - [ ] **Verify custom domain in Resend** - Required to send emails to any address
> - [ ] **Update `RESEND_FROM_EMAIL`** - Change from `onboarding@resend.dev` to your domain

---

## 🚦 Project Health at a Glance

| Worktree           | Port | Branch                         | Status              | Current Focus                       |
| ------------------ | ---- | ------------------------------ | ------------------- | ----------------------------------- |
| **main**           | 3000 | `main`                         | 🟢 Active           | Project management, docs            |
| **connect-card**   | 3001 | `feature/connect-card`         | 🟡 **UX Priority**  | Upload UX Overhaul (high priority)  |
| **prayer**         | 3002 | `feature/prayer-enhancements`  | 🟢 **COMPLETE**     | PR #49, #51, #56, #57 merged        |
| **volunteer**      | 3003 | `feature/volunteer-management` | 🟢 **Phase 2 Done** | PR #61 MVP Automation merged        |
| **tech-debt**      | 3004 | `feature/ghl-integration`      | 🟢 **Phase 1 Done** | GHL Integration (Phase 1 Complete)  |
| **platform-admin** | 3005 | `feature/platform-admin`       | 🔴 **Planning**     | Modernize platform admin (7 phases) |

---

## 🚨 PRIORITY ORDER

**Work on these in order. Don't skip ahead.**

```
1. connect-card    → 🔥 Upload UX Overhaul (HIGH PRIORITY)
2. tech-debt       → GHL Phase 2: Ministry Management (Phase 1 DONE ✅)
3. platform-admin  → Modernize platform admin (post-demo)
4. main            → Project management (ongoing)
```

> **Note:** GHL Phase 1 COMPLETE! Demo goal achieved: volunteer checkbox → SMS + email sent.
>
> **Next Priority:** Connect card upload UX overhaul for non-technical church staff.

**Recently Completed (PRs Merged):**

<<<<<<< HEAD
- ✅ connect-card #76 - Scan session cookie auth for phone QR scanning (Dec 15)
=======
- ✅ prayer #77 - Prayer inbox workflow with batch assignment + My Prayers redesign (Dec 15)
>>>>>>> c09251e5
- ✅ connect-card #73 - QR code scan flow with token authentication (Dec 15)
- ✅ tech-debt #72 - GHL Integration Phase 1: Service Layer + SMS (Dec 14)
- ✅ main #71 - Dashboard UX improvements + Review Batches action (Dec 14)
- ✅ main #70 - Documentation audit + responsive UI fixes (Dec 13)
- ✅ tech-debt #68 - GitHub-style responsive overflow tabs for NavTabs (Dec 12)
- ✅ connect-card #66 - Review Mode + Volunteer Assignment UX polish (Dec 12)
- ✅ integrations #65 - Enterprise Contacts module + DataTable migrations (Dec 11)
- ✅ main #64 - Dashboard UI polish and badge standardization (Dec 10)
- ✅ tech-debt #62 - S3 storage architecture improvements for multi-tenant safety (Dec 9)
- ✅ volunteer #61 - Phase 2 MVP: Volunteer Onboarding Automation (Dec 9)
- ✅ e2e #60 - Phase 3 workflow tests + shared auth pattern (Dec 9)
- ✅ main #59 - Starry Night theme, header improvements, onboarding plan (Dec 8)
- ✅ integrations #58 - Field selection and unified DataTable system (Dec 7)
- ✅ prayer #57 - My Prayer Sheet for team members (Dec 7)
- ✅ prayer #56 - Redact submittedBy for private prayers (Dec 5)
- ✅ main #55 - Persist theme choice across navigation (Dec 5)
- ✅ main #54 - Theme switching system with multiple variants (Dec 5)
- ✅ volunteer #53 - Check All toggle and volunteer category matching (Dec 4)

---

## 📋 Worktree Details

---

### 🟢 tech-debt (Port 3004) - GHL Integration Phase 1 COMPLETE

**Status:** ✅ Phase 1 Complete - Ready for PR
**Branch:** `feature/ghl-integration`
**Vision Doc:** `/docs/features/ghl-integration/vision.md`

#### GHL Integration Overview

GoHighLevel integration for SMS/email automation. Each church has their own GHL sub-account.

**Demo Goal:** Check "Send onboarding materials" → Volunteer gets welcome SMS + email ✅

#### Phase 1 - Foundation (COMPLETE)

| #   | Task              | Description                      | Status |
| --- | ----------------- | -------------------------------- | ------ |
| 1   | MCP Server Setup  | Connect GHL MCP to Claude Code   | [x]    |
| 2   | Service Layer     | Create `lib/ghl/` abstraction    | [x]    |
| 3   | Credentials Model | Using env vars (Phase 4 for DB)  | [x]    |
| 4   | Contact Sync      | Sync contact on Save & Next      | [x]    |
| 5   | Welcome SMS       | Send SMS when onboarding checked | [x]    |
| 6   | Demo Test         | End-to-end demo flow             | [x]    |

#### Future Phases

**Phase 2 - Volunteer Automation:**

- BG check SMS sequence
- Calendar link SMS
- Status update notifications

**Phase 3 - Bulk Messaging:**

- Filter + compose UI
- Message templates
- Delivery tracking

**Phase 4 - Settings:**

- GHL connection UI for churches
- OAuth flow (optional)

#### Start Here

```bash
cd /home/digitaldesk/Desktop/church-connect-hub/tech-debt
pnpm dev  # Runs on port 3004

# Phase 1 complete - GHL service layer + SMS integration working
# Next: Phase 2 - Ministry management + custom templates
```

#### Recent Work

- ✅ GHL Phase 1 - Service layer, contact sync, welcome SMS (Dec 14)
- ✅ PR #68 - GitHub-style responsive overflow tabs for NavTabs
- ✅ Team page spacing fixes

#### Definition of Done (Phase 1) ✅ COMPLETE

- [x] GHL MCP connected and working
- [x] Service layer created (`lib/ghl/`)
- [x] Contact syncs to GHL on save
- [x] Welcome SMS sends when checkbox checked
- [x] Demo flow works end-to-end
- [x] PR #72 merged to main

#### Blockers

None - Phase 1 complete and merged!

---

### 🔴 platform-admin (Port 3005) - NEW

**Status:** 🔴 Planning - Worktree to be created
**Branch:** `feature/platform-admin`
**Vision Doc:** `/docs/features/platform-admin/vision.md`

#### Overview

Platform admin (`/app/platform/admin/`) has fallen behind church admin. 88% of pages are placeholders/stubs. Needs modernization to match church admin quality.

#### Current State

| Page          | Status         | Notes                    |
| ------------- | -------------- | ------------------------ |
| Dashboard     | 🔴 Placeholder | "Coming soon" text       |
| Contacts      | 🟡 Stub        | NavTabs only, no data    |
| Team          | 🔴 Placeholder | Empty                    |
| Conversations | 🟢 Demo        | Mock data                |
| Courses       | 🟢 Working     | Real DB                  |
| Payments      | 🟡 Demo        | Mock data                |
| API           | 🟢 Working     | Real DB                  |
| Others        | 🔴 Empty       | 8 more placeholder pages |

#### 7-Phase Plan

| Phase | Focus                     | Status |
| ----- | ------------------------- | ------ |
| 1     | Foundation & Security     | [ ]    |
| 2     | Dashboard & Organizations | [ ]    |
| 3     | Contacts & Team           | [ ]    |
| 4     | Conversations & Messaging | [ ]    |
| 5     | Analytics & Reporting     | [ ]    |
| 6     | Settings & Configuration  | [ ]    |
| 7     | Polish & Parity           | [ ]    |

#### Critical Issues

1. **No multi-tenant filtering** - Security risk
2. **Different auth pattern** - Uses `requireAdmin()` not `requireDashboardAccess()`
3. **No data layer** - Missing `/lib/data/platform/*.ts`
4. **Stale UI** - Missing NavTabs overflow, quick actions, badges

#### Start Here

```bash
# Create worktree (not yet created)
cd /home/digitaldesk/Desktop/church-connect-hub/main
git worktree add ../platform-admin -b feature/platform-admin

cd ../platform-admin
cp .env.local.example .env.local
# Update PORT=3005, DATABASE_URL to new Neon branch
pnpm install
pnpm dev
```

#### Definition of Done (Phase 1 - Foundation)

- [ ] Platform auth helper created
- [ ] PlatformRole added to schema
- [ ] Data access layer created
- [ ] All routes protected
- [ ] PR created to main

#### Blockers

- Worktree not yet created
- Depends on demo completion (tech-debt GHL work)

---

### 🟢 prayer (Port 3002)

**Status:** ✅ COMPLETE - All PRs merged (Dec 15)
**Branch:** `feature/prayer-enhancements`
**Vision Doc:** `/docs/features/prayer/vision.md`

#### Completed Work

**PR #77 - Inbox Workflow & My Prayers Redesign:**

| #   | Task                                 | Status |
| --- | ------------------------------------ | ------ |
| 1   | Bulk selection in prayer inbox       | [x]    |
| 2   | "Create Batch & Assign" action bar   | [x]    |
| 3   | `createBatchAndAssign` server action | [x]    |
| 4   | Critical prayer auto-detection       | [x]    |
| 5   | Category-grouped accordion sections  | [x]    |
| 6   | Progress tracking in section headers | [x]    |
| 7   | Filter out empty batches             | [x]    |
| 8   | Default to "Active" filter           | [x]    |
| 9   | Badge shows active batch count       | [x]    |

**PR #57 - My Prayer Sheet:**

| #   | Task                         | Status |
| --- | ---------------------------- | ------ |
| 1   | Devotional prayer session UI | [x]    |
| 2   | Print-friendly layout        | [x]    |
| 3   | Session completion tracking  | [x]    |

**PR #49 - Server Actions & UI:**

| #   | Task                         | Status |
| --- | ---------------------------- | ------ |
| 1   | `createPrayerRequest` action | [x]    |
| 2   | `updatePrayerRequest` action | [x]    |
| 3   | `assignPrayerRequest` action | [x]    |
| 4   | `markAnswered` action        | [x]    |
| 5   | `deletePrayerRequest` action | [x]    |
| 6   | `togglePrivacy` action       | [x]    |
| 7   | Create prayer dialog         | [x]    |
| 8   | Edit prayer dialog           | [x]    |
| 9   | Detail view dialog           | [x]    |

**PR #51 - Performance:**

| #   | Task                   | Status |
| --- | ---------------------- | ------ |
| 1   | N+1 Query optimization | [x]    |

**PR #56 - Privacy:**

| #   | Task                                      | Status |
| --- | ----------------------------------------- | ------ |
| 1   | Redact submittedBy for unauthorized staff | [x]    |

#### Future Enhancements (Wishlist)

- [ ] Connect card → auto-create prayer integration

#### Definition of Done

- [x] All 6 server actions implemented
- [x] UI components for create/edit/detail dialogs
- [x] N+1 query optimization (PR #51)
- [x] Privacy redaction (PR #56)
- [x] Inbox bulk assignment workflow (PR #77)
- [x] My Prayers redesign with categories (PR #77)
- [x] All PRs merged to main

---

### 🟢 volunteer (Port 3003)

**Status:** ✅ **Phase 2 MVP COMPLETE** - PR #61 merged (Dec 9)
**Branch:** `feature/volunteer-management`
**Vision Doc:** `/docs/features/volunteer/vision.md`
**Testing Strategy:** `/docs/technical/testing-strategy.md`

#### Completed Work (PR #61 - Phase 2 MVP)

| #   | Task                                                     | Status |
| --- | -------------------------------------------------------- | ------ |
| 1   | Auto-send welcome email with ministry docs on activation | [x]    |
| 2   | Token-based BG check confirmation page                   | [x]    |
| 3   | Staff "BG Check Review" tab with Approve/Flag workflow   | [x]    |
| 4   | Email service abstraction with audit logging             | [x]    |
| 5   | Vitest testing setup with 37 unit/integration tests      | [x]    |
| 6   | Arcjet rate limiting for public endpoints                | [x]    |
| 7   | PENDING_REVIEW status in BackgroundCheckStatus enum      | [x]    |

**Earlier PRs:**

- ✅ PR #47 - Leader auto-notification + document auto-send
- ✅ PR #52 - Export tracking + `getExportableVolunteers()`
- ✅ PR #53 - Check All toggle + category matching fix

#### What's Next (Future Enhancements)

**Phase 3 - Bulk Messaging:**

- See `/docs/features/volunteer/bulk-messaging-spec.md`
- Route: `/church/[slug]/admin/volunteer/message`
- Filter volunteers by ministry/location/status
- Compose with calendar links & document attachments
- Send via GHL (SMS/Email)

#### Definition of Done (Phase 2 - MVP Automation)

- [x] Welcome email sends automatically when volunteer processed
- [x] Volunteer can self-report BG check completion
- [x] Staff can verify BG completions (one-click via Review tab)
- [x] Vitest test suite (37 tests)
- [x] PR #61 merged to main

#### Blockers

None - Phase 2 MVP complete.

---

### 🟡 connect-card (Port 3001)

**Status:** 🔥 Upload UX Overhaul (HIGH PRIORITY)
**Branch:** `feature/connect-card`
**Vision Doc:** `/docs/features/connect-cards/vision.md`

#### Recently Completed (PR #50, #66, #73, #76)

| #   | Task                                    | Status |
| --- | --------------------------------------- | ------ |
| 1   | Mobile Camera Wizard (live viewfinder)  | [x]    |
| 2   | Background queue processing             | [x]    |
| 3   | Two-sided card support (front/back)     | [x]    |
| 4   | Auto-crop to card bounds                | [x]    |
| 5   | Upload flow polished                    | [x]    |
| 6   | AI extraction reliable                  | [x]    |
| 7   | Review queue complete                   | [x]    |
| 8   | Batch save/complete flow                | [x]    |
| 9   | Fuzzy duplicate detection               | [x]    |
| 10  | S3 org-scoped paths                     | [x]    |
| 11  | Review Mode (see & type simultaneously) | [x]    |
| 12  | Volunteer Assignment UX polish          | [x]    |
| 13  | QR code scan flow with tokens (PR #73)  | [x]    |
| 14  | Scan session cookie auth (PR #76)       | [x]    |

#### What You Should Be Working On

**🔥 HIGH PRIORITY - Upload UX Overhaul:**

Non-technical church staff need better guidance through the upload process. Current pain points:

| #   | Issue                              | Solution Needed                              | Status |
| --- | ---------------------------------- | -------------------------------------------- | ------ |
| 1   | Unclear entry point                | Guide: "Are you scanning or uploading?"      | [ ]    |
| 2   | Scanner vs file upload confusion   | Clear pathway selection with visual cues     | [ ]    |
| 3   | "Where are my files?" after upload | Better feedback, link to batches             | [ ]    |
| 4   | Process feels technical            | Friendly language, step-by-step hand-holding | [ ]    |
| 5   | No progress indicator for batch    | Show "X of Y cards processed" status         | [ ]    |

**Goal:** A church volunteer with no tech experience should complete their first upload without asking for help.

---

**Next Feature - CSV Export (Phase 4):**

- See `/docs/features/integrations/church-software-sync-spec.md`
- Route: `/church/[slug]/admin/integrations`

| #   | Task                               | Status |
| --- | ---------------------------------- | ------ |
| 1   | Create integrations page UI        | [ ]    |
| 2   | Planning Center CSV format export  | [ ]    |
| 3   | Breeze CSV format export           | [ ]    |
| 4   | Generic CSV format export          | [ ]    |
| 5   | Export tracking (mark as exported) | [ ]    |
| 6   | Export history log                 | [ ]    |

#### Start Here

```bash
cd /home/digitaldesk/Desktop/church-connect-hub/connect-card
pnpm dev  # Runs on port 3001

# First task: Create integrations page
# Create: /app/church/[slug]/admin/integrations/page.tsx
# Follow the UI wireframes in the spec doc
```

#### Definition of Done

- [ ] CSV export working for all 3 formats
- [ ] Export tracking in database
- [ ] Route added to navigation
- [ ] PR created to main

#### Blockers

None - can work independently.

---

### 🟢 main (Port 3000)

**Status:** Active - Project management & shared infrastructure
**Branch:** `main`
**Vision Doc:** N/A (this is the trunk)

#### What You Should Be Working On

**Ongoing Responsibilities:**

- Project management and coordination
- Documentation updates
- Dashboard UI/UX improvements
- Cross-cutting infrastructure changes
- Merging PRs from feature worktrees

**Recently Completed:**

- ✅ Dashboard quick actions grid (8 buttons)
- ✅ Location-aware default tab
- ✅ Worktree port configuration
- ✅ Feature specs for bulk messaging & ChMS sync
- ✅ Roadmap updates with worktree assignments

#### Start Here

```bash
cd /home/digitaldesk/Desktop/church-connect-hub/main
pnpm dev  # Runs on port 3000

# Check this doc for project coordination
# Review PRs from feature worktrees
# Update docs as features complete
```

#### Current Tasks

- [ ] Review and merge feature PRs as they come in
- [ ] Keep this status document updated
- [ ] Coordinate cross-worktree dependencies

---

## 🔄 Dependency Map

```
┌─────────┐           ┌─────────────┐          ┌─────────────┐
│ prayer  │           │  volunteer  │          │connect-card │
│(server  │           │ (onboarding)│          │ (ChMS sync) │
│actions) │           │             │          │             │
└─────────┘           └─────────────┘          └─────────────┘
    │                        │                        │
    │                        │                        │
    └────────────────────────┼────────────────────────┘
                             │ all merge to
                             ▼
                    ┌─────────────────┐
                    │      main       │
                    │ (coordination)  │
                    └─────────────────┘
                             │
                             │ optional improvements
                             ▼
                    ┌─────────────────┐
                    │   tech-debt     │
                    │  (Phase 2)      │
                    └─────────────────┘
```

**Key Dependencies:**

- `tech-debt` Phase 1 → ✅ COMPLETE (no longer blocking)
- Feature worktrees (`prayer`, `volunteer`, `connect-card`) can work in parallel
- All features merge to `main` when complete

---

## 📊 Overall Project Progress

| Phase   | Description             | Status  | Target   |
| ------- | ----------------------- | ------- | -------- |
| Phase 1 | Production Fixes        | 🟢 100% | Complete |
| Phase 2 | Pilot Church            | 🟢 85%  | Dec 2025 |
| Phase 3 | Member Mgmt + ChMS Sync | 🟡 30%  | Jan 2026 |
| Phase 4 | Communication           | ⬜ 0%   | Feb 2026 |
| Phase 5 | Scale                   | ⬜ 0%   | Mar 2026 |

**Production Blockers: NONE** - All Phase 1 items complete!

- ✅ Subscription bypass fixed
- ✅ PII removed from logs
- ✅ Pagination added to all queries
- ✅ Database indexes added
- ✅ Prayer management complete (PR #49, #51, #56, #57)
- ✅ ChMS CSV export working (PR #48, #58)
- ✅ Theme switching system (PR #54, #55)
- ✅ Volunteer Phase 2 MVP (PR #61)
- ✅ E2E test suite (PR #60)
- ✅ S3 multi-tenant safety (PR #62)

---

## 🔧 Quick Commands

### Check All Worktree Status

```bash
for worktree in main connect-card prayer volunteer tech-debt; do
  echo "=== $worktree ==="
  cd /home/digitaldesk/Desktop/church-connect-hub/$worktree
  git status --short
  echo ""
done
```

### Start Any Worktree

```bash
# Replace WORKTREE with: main, connect-card, prayer, volunteer, tech-debt
cd /home/digitaldesk/Desktop/church-connect-hub/WORKTREE
pnpm dev
```

### Sync Worktree with Main

```bash
cd /home/digitaldesk/Desktop/church-connect-hub/WORKTREE
git fetch origin
git merge origin/main
```

---

## 📝 How to Update This Document

**When to update:**

- After completing significant work in any worktree
- After merging a PR to main
- After discovering blockers or dependencies
- At start of each work session (review status)

**What to update:**

1. Status emoji (🔴 🟡 🟢)
2. Current Focus description
3. Task checkboxes
4. Progress percentages
5. "Last Updated" date at top

---

## 📞 Quick Reference

| Need                 | Location                                                |
| -------------------- | ------------------------------------------------------- |
| Technical patterns   | `/docs/PLAYBOOK.md`                                     |
| Project roadmap      | `/docs/PROJECT.md`                                      |
| **Testing strategy** | `/docs/technical/testing-strategy.md`                   |
| **GHL integration**  | `/docs/features/ghl-integration/vision.md`              |
| **Platform admin**   | `/docs/features/platform-admin/vision.md`               |
| Connect card spec    | `/docs/features/connect-cards/vision.md`                |
| Prayer spec          | `/docs/features/prayer/vision.md`                       |
| Volunteer spec       | `/docs/features/volunteer/vision.md`                    |
| Tech debt spec       | `/docs/features/tech-debt/vision.md`                    |
| Bulk messaging spec  | `/docs/features/volunteer/bulk-messaging-spec.md`       |
| Integrations spec    | `/docs/features/integrations/vision.md`                 |
| S3 structure         | `/docs/features/tech-debt/s3-bucket-structure.md`       |
| Environment config   | `/docs/features/tech-debt/environment-configuration.md` |

---

**Remember:** Check this document at the start of each session. If your worktree status is unclear, update this doc first.<|MERGE_RESOLUTION|>--- conflicted
+++ resolved
@@ -48,11 +48,8 @@
 
 **Recently Completed (PRs Merged):**
 
-<<<<<<< HEAD
+- ✅ prayer #77 - Prayer inbox workflow with batch assignment + My Prayers redesign (Dec 15)
 - ✅ connect-card #76 - Scan session cookie auth for phone QR scanning (Dec 15)
-=======
-- ✅ prayer #77 - Prayer inbox workflow with batch assignment + My Prayers redesign (Dec 15)
->>>>>>> c09251e5
 - ✅ connect-card #73 - QR code scan flow with token authentication (Dec 15)
 - ✅ tech-debt #72 - GHL Integration Phase 1: Service Layer + SMS (Dec 14)
 - ✅ main #71 - Dashboard UX improvements + Review Batches action (Dec 14)
