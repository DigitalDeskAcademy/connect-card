# Worktree Project Dashboard

**Purpose:** Central status board for all worktrees. Check here first to know what to work on.
**Last Updated:** 2025-12-03
**Update Frequency:** After each significant work session

---

## 🚦 Project Health at a Glance

<<<<<<< HEAD
| Worktree         | Port | Branch                         | Status          | Current Focus                    |
| ---------------- | ---- | ------------------------------ | --------------- | -------------------------------- |
| **main**         | 3000 | `main`                         | 🟢 Active       | Project management, Dashboard UI |
| **connect-card** | 3001 | `feature/connect-card`         | 🟢 Ready        | Phase 3.5 complete (PR #50)      |
| **prayer**       | 3002 | `feature/prayer-enhancements`  | 🟢 **COMPLETE** | PR #49 merged Dec 4              |
| **volunteer**    | 3003 | `feature/volunteer-management` | 🟢 Phase 1 Done | PR #47 merged Dec 1              |
| **tech-debt**    | 3004 | `feature/tech-debt`            | 🟢 Phase 1 Done | Phase 2: Performance             |
| **integrations** | 3005 | `feature/integrations`         | 🟢 Phase 1 Done | PR #48 merged Dec 1              |
=======
| Worktree         | Port | Branch                         | Status          | Current Focus                     |
| ---------------- | ---- | ------------------------------ | --------------- | --------------------------------- |
| **main**         | 3000 | `main`                         | 🟢 Active       | Project management, Dashboard UI  |
| **connect-card** | 3001 | `feature/connect-card`         | 🟡 Active Work  | Duplicate detection, S3 structure |
| **prayer**       | 3002 | `feature/prayer-enhancements`  | 🟢 **COMPLETE** | PR #49 merged Dec 4               |
| **volunteer**    | 3003 | `feature/volunteer-management` | 🟢 Phase 1 Done | PR #47 merged Dec 1               |
| **tech-debt**    | 3004 | `feature/tech-debt`            | 🟢 Phase 1 Done | Phase 2: Performance              |
| **integrations** | 3005 | `feature/integrations`         | 🟢 Phase 1 Done | PR #48 merged Dec 1               |
>>>>>>> aa53993b

---

## 🚨 PRIORITY ORDER

**Work on these in order. Don't skip ahead.**

```
<<<<<<< HEAD
1. connect-card  → Phase 4: CSV Export (next)
=======
1. connect-card  → Duplicate detection + S3 structure (active work)
>>>>>>> aa53993b
2. tech-debt     → Phase 2: Performance (non-blocking)
3. main          → Project management (ongoing)
```

**Recently Completed (PRs Merged):**

<<<<<<< HEAD
- ✅ connect-card #50 - Fuzzy duplicate detection + S3 org-scoped paths (Dec 3)
=======
>>>>>>> aa53993b
- ✅ prayer #49 - Complete prayer request management system (Dec 4)
- ✅ integrations #48 - ChMS export with email deduplication (Dec 1)
- ✅ volunteer #47 - Email automation for leader notification (Dec 1)

---

## 📋 Worktree Details

---

### 🟢 tech-debt (Port 3004)

**Status:** Phase 1 Complete - Ready for Phase 2
**Branch:** `feature/tech-debt`
**Vision Doc:** `/docs/features/tech-debt/vision.md`

#### Phase 1 - Production Blockers (COMPLETE)

| #   | Task                          | File                                                 | Status |
| --- | ----------------------------- | ---------------------------------------------------- | ------ |
| 1   | Fix subscription bypass       | `app/data/dashboard/require-dashboard-access.ts:114` | [x]    |
| 2   | Remove PII from logs          | Server action files                                  | [x]    |
| 3   | Add database indexes          | `prisma/schema.prisma`                               | [x]    |
| 4   | Add pagination to all queries | `/lib/data/*.ts`                                     | [x]    |

#### What You Should Be Working On

**Phase 2 - Infrastructure & Performance:**

| #   | Task                     | Description                          | Status |
| --- | ------------------------ | ------------------------------------ | ------ |
| 5   | S3 bucket structure init | Admin UI to create org folders       | [ ]    |
| 6   | Migrate legacy S3 paths  | Move `uploads/general/` to org paths | [ ]    |
| 7   | Add caching              | Redis/Upstash for hot data           | [ ]    |
| 8   | Data abstraction         | Repository pattern (defer)           | [ ]    |

**New Documentation:**

- `/docs/features/tech-debt/s3-bucket-structure.md` - S3 organization spec
- `/docs/features/tech-debt/environment-configuration.md` - Env vars for forked projects

#### Definition of Done (Phase 1)

- [x] All 4 Phase 1 items complete
- [ ] PR created to main
- [ ] PLAYBOOK.md updated with completion status

#### Blockers

None - Phase 1 complete, no longer blocking production.

---

### 🔴 prayer (Port 3002)

<<<<<<< HEAD
**Status:** COMPLETE - PR #49 merged Dec 4
**Branch:** `feature/prayer-enhancements`
**Vision Doc:** `/docs/features/prayer-management/vision.md`

#### Completed Work (PR #49)

**Phase 1 - Server Actions:**

| #   | Task                         | Status |
| --- | ---------------------------- | ------ |
| 1   | `createPrayerRequest` action | [x]    |
| 2   | `updatePrayerRequest` action | [x]    |
| 3   | `assignPrayerRequest` action | [x]    |
| 4   | `markAnswered` action        | [x]    |
| 5   | `deletePrayerRequest` action | [x]    |
| 6   | `togglePrivacy` action       | [x]    |

**UI Components:**

| #   | Task                 | Status |
| --- | -------------------- | ------ |
| 1   | Create prayer dialog | [x]    |
| 2   | Edit prayer dialog   | [x]    |
| 3   | Detail view dialog   | [x]    |

#### Future Enhancements (Wishlist)

- [ ] N+1 Query optimization (10 COUNT queries)
- [ ] Dedicated assignment dialog
=======
**Status:** BLOCKING - Feature 65% complete but unusable
**Branch:** `feature/prayer-enhancements`
**Vision Doc:** `/docs/features/prayer-management/vision.md`

#### What You Should Be Working On

**Phase 1 - Server Actions (CRITICAL):**

| #   | Task                         | Status |
| --- | ---------------------------- | ------ |
| 1   | `createPrayerRequest` action | [ ]    |
| 2   | `updatePrayerRequest` action | [ ]    |
| 3   | `assignPrayerRequest` action | [ ]    |
| 4   | `markAnswered` action        | [ ]    |
| 5   | `deletePrayerRequest` action | [ ]    |

**Each action requires:**

- Zod validation schema
- Arcjet rate limiting
- Multi-tenant `organizationId` scoping
- Privacy checks for private prayers

#### Start Here

```bash
cd /home/digitaldesk/Desktop/church-connect-hub/prayer
pnpm dev  # Runs on port 3002

# First task: Create server action file
# Create: /actions/prayer-requests/create.ts
# Follow pattern from /actions/connect-card/save-connect-card.ts
```

#### Definition of Done

- [ ] All 5 server actions implemented
- [ ] UI components for create/edit/assign dialogs
- [ ] N+1 query fix in prayer-requests.ts
- [ ] PR created to main
>>>>>>> aa53993b

#### Definition of Done

<<<<<<< HEAD
- [x] All 6 server actions implemented
- [x] UI components for create/edit/detail dialogs
- [x] PR #49 merged to main
=======
None - can work independently.
>>>>>>> aa53993b

---

### 🟡 volunteer (Port 3003)

**Status:** In Progress - Onboarding pipeline
**Branch:** `feature/volunteer-management`
**Vision Doc:** `/docs/features/volunteer-management/vision.md`

#### What You Should Be Working On

**Current Phase - Onboarding Pipeline:**

| #   | Task                                         | Status         |
| --- | -------------------------------------------- | -------------- |
| 1   | Onboarding status tracking (Inquiry → Ready) | 🔄 In Progress |
| 2   | Visual pipeline dashboard                    | [ ]            |
| 3   | Status update actions                        | [ ]            |
| 4   | N+1 query optimization                       | [ ]            |

**After Onboarding Complete - Bulk Messaging (Phase 4):**

- See `/docs/features/volunteer-management/bulk-messaging-spec.md`
- Route: `/church/[slug]/admin/volunteer/message`

#### Start Here

```bash
cd /home/digitaldesk/Desktop/church-connect-hub/volunteer
pnpm dev  # Runs on port 3003

# Current focus: Complete onboarding pipeline
# Check vision doc for detailed requirements
```

#### Definition of Done (Onboarding)

- [ ] Pipeline stages visible in UI
- [ ] Status transitions working
- [ ] N+1 queries fixed
- [ ] PR created to main

#### Blockers

None - can work independently.

---

### 🟢 connect-card (Port 3001)

<<<<<<< HEAD
**Status:** Phase 3.5 Complete - Ready for Phase 4
=======
**Status:** Ready for new work - Phase 3 complete
>>>>>>> aa53993b
**Branch:** `feature/connect-card`
**Vision Doc:** `/docs/features/connect-cards/vision.md`

#### Recently Completed (PR #50)

| #   | Task                                   | Status |
| --- | -------------------------------------- | ------ |
| 1   | Mobile Camera Wizard (live viewfinder) | [x]    |
| 2   | Background queue processing            | [x]    |
| 3   | Two-sided card support (front/back)    | [x]    |
| 4   | Auto-crop to card bounds               | [x]    |
| 5   | Upload flow polished                   | [x]    |
| 6   | AI extraction reliable                 | [x]    |
| 7   | Review queue complete                  | [x]    |
| 8   | Batch save/complete flow               | [x]    |
| 9   | Fuzzy duplicate detection              | [x]    |
| 10  | S3 org-scoped paths                    | [x]    |

#### What You Should Be Working On

<<<<<<< HEAD
**Next Feature - CSV Export (Phase 4):**
=======
**Next Feature - Church Software Sync (Phase 3):**
>>>>>>> aa53993b

- See `/docs/features/integrations/church-software-sync-spec.md`
- Route: `/church/[slug]/admin/integrations`

| #   | Task                               | Status |
| --- | ---------------------------------- | ------ |
| 1   | Create integrations page UI        | [ ]    |
| 2   | Planning Center CSV format export  | [ ]    |
| 3   | Breeze CSV format export           | [ ]    |
| 4   | Generic CSV format export          | [ ]    |
| 5   | Export tracking (mark as exported) | [ ]    |
| 6   | Export history log                 | [ ]    |

#### Start Here

```bash
cd /home/digitaldesk/Desktop/church-connect-hub/connect-card
pnpm dev  # Runs on port 3001

# First task: Create integrations page
# Create: /app/church/[slug]/admin/integrations/page.tsx
# Follow the UI wireframes in the spec doc
```

#### Definition of Done

- [ ] CSV export working for all 3 formats
- [ ] Export tracking in database
- [ ] Route added to navigation
- [ ] PR created to main

#### Blockers

None - can work independently.

<<<<<<< HEAD
=======
#### Note

This worktree has uncommitted changes. Run `git status` to review before starting new work.

>>>>>>> aa53993b
---

### 🟢 main (Port 3000)

**Status:** Active - Project management & shared infrastructure
**Branch:** `main`
**Vision Doc:** N/A (this is the trunk)

#### What You Should Be Working On

**Ongoing Responsibilities:**

- Project management and coordination
- Documentation updates
- Dashboard UI/UX improvements
- Cross-cutting infrastructure changes
- Merging PRs from feature worktrees

**Recently Completed:**

- ✅ Dashboard quick actions grid (8 buttons)
- ✅ Location-aware default tab
- ✅ Worktree port configuration
- ✅ Feature specs for bulk messaging & ChMS sync
- ✅ Roadmap updates with worktree assignments

#### Start Here

```bash
cd /home/digitaldesk/Desktop/church-connect-hub/main
pnpm dev  # Runs on port 3000

# Check this doc for project coordination
# Review PRs from feature worktrees
# Update docs as features complete
```

#### Current Tasks

- [ ] Review and merge feature PRs as they come in
- [ ] Keep this status document updated
- [ ] Coordinate cross-worktree dependencies

---

## 🔄 Dependency Map

```
┌─────────┐           ┌─────────────┐          ┌─────────────┐
│ prayer  │           │  volunteer  │          │connect-card │
│(server  │           │ (onboarding)│          │ (ChMS sync) │
│actions) │           │             │          │             │
└─────────┘           └─────────────┘          └─────────────┘
    │                        │                        │
    │                        │                        │
    └────────────────────────┼────────────────────────┘
                             │ all merge to
                             ▼
                    ┌─────────────────┐
                    │      main       │
                    │ (coordination)  │
                    └─────────────────┘
                             │
                             │ optional improvements
                             ▼
                    ┌─────────────────┐
                    │   tech-debt     │
                    │  (Phase 2)      │
                    └─────────────────┘
```

**Key Dependencies:**

- `tech-debt` Phase 1 → ✅ COMPLETE (no longer blocking)
- Feature worktrees (`prayer`, `volunteer`, `connect-card`) can work in parallel
- All features merge to `main` when complete

---

## 📊 Overall Project Progress

| Phase   | Description             | Status  | Target   |
| ------- | ----------------------- | ------- | -------- |
| Phase 1 | Production Fixes        | 🟢 100% | Complete |
| Phase 2 | Pilot Church            | 🟡 50%  | Dec 2025 |
| Phase 3 | Member Mgmt + ChMS Sync | ⬜ 0%   | Jan 2026 |
| Phase 4 | Communication           | ⬜ 0%   | Feb 2026 |
| Phase 5 | Scale                   | ⬜ 0%   | Mar 2026 |

**Production Blockers: NONE** - All Phase 1 items complete!

- ✅ Subscription bypass fixed
- ✅ PII removed from logs
- ✅ Pagination added to all queries
- ✅ Database indexes added

---

## 🔧 Quick Commands

### Check All Worktree Status

```bash
for worktree in main connect-card prayer volunteer tech-debt; do
  echo "=== $worktree ==="
  cd /home/digitaldesk/Desktop/church-connect-hub/$worktree
  git status --short
  echo ""
done
```

### Start Any Worktree

```bash
# Replace WORKTREE with: main, connect-card, prayer, volunteer, tech-debt
cd /home/digitaldesk/Desktop/church-connect-hub/WORKTREE
pnpm dev
```

### Sync Worktree with Main

```bash
cd /home/digitaldesk/Desktop/church-connect-hub/WORKTREE
git fetch origin
git merge origin/main
```

---

## 📝 How to Update This Document

**When to update:**

- After completing significant work in any worktree
- After merging a PR to main
- After discovering blockers or dependencies
- At start of each work session (review status)

**What to update:**

1. Status emoji (🔴 🟡 🟢)
2. Current Focus description
3. Task checkboxes
4. Progress percentages
5. "Last Updated" date at top

---

## 📞 Quick Reference

| Need                | Location                                                     |
| ------------------- | ------------------------------------------------------------ |
| Technical patterns  | `/docs/PLAYBOOK.md`                                          |
| Project roadmap     | `/docs/PROJECT.md`                                           |
| Connect card spec   | `/docs/features/connect-cards/vision.md`                     |
| Prayer spec         | `/docs/features/prayer-management/vision.md`                 |
| Volunteer spec      | `/docs/features/volunteer-management/vision.md`              |
| Tech debt spec      | `/docs/features/tech-debt/vision.md`                         |
| Bulk messaging spec | `/docs/features/volunteer-management/bulk-messaging-spec.md` |
| ChMS sync spec      | `/docs/features/integrations/church-software-sync-spec.md`   |
| S3 structure        | `/docs/features/tech-debt/s3-bucket-structure.md`            |
| Environment config  | `/docs/features/tech-debt/environment-configuration.md`      |

---

**Remember:** Check this document at the start of each session. If your worktree status is unclear, update this doc first.<|MERGE_RESOLUTION|>--- conflicted
+++ resolved
@@ -1,14 +1,13 @@
 # Worktree Project Dashboard
 
 **Purpose:** Central status board for all worktrees. Check here first to know what to work on.
-**Last Updated:** 2025-12-03
+**Last Updated:** 2025-12-05
 **Update Frequency:** After each significant work session
 
 ---
 
 ## 🚦 Project Health at a Glance
 
-<<<<<<< HEAD
 | Worktree         | Port | Branch                         | Status          | Current Focus                    |
 | ---------------- | ---- | ------------------------------ | --------------- | -------------------------------- |
 | **main**         | 3000 | `main`                         | 🟢 Active       | Project management, Dashboard UI |
@@ -17,16 +16,6 @@
 | **volunteer**    | 3003 | `feature/volunteer-management` | 🟢 Phase 1 Done | PR #47 merged Dec 1              |
 | **tech-debt**    | 3004 | `feature/tech-debt`            | 🟢 Phase 1 Done | Phase 2: Performance             |
 | **integrations** | 3005 | `feature/integrations`         | 🟢 Phase 1 Done | PR #48 merged Dec 1              |
-=======
-| Worktree         | Port | Branch                         | Status          | Current Focus                     |
-| ---------------- | ---- | ------------------------------ | --------------- | --------------------------------- |
-| **main**         | 3000 | `main`                         | 🟢 Active       | Project management, Dashboard UI  |
-| **connect-card** | 3001 | `feature/connect-card`         | 🟡 Active Work  | Duplicate detection, S3 structure |
-| **prayer**       | 3002 | `feature/prayer-enhancements`  | 🟢 **COMPLETE** | PR #49 merged Dec 4               |
-| **volunteer**    | 3003 | `feature/volunteer-management` | 🟢 Phase 1 Done | PR #47 merged Dec 1               |
-| **tech-debt**    | 3004 | `feature/tech-debt`            | 🟢 Phase 1 Done | Phase 2: Performance              |
-| **integrations** | 3005 | `feature/integrations`         | 🟢 Phase 1 Done | PR #48 merged Dec 1               |
->>>>>>> aa53993b
 
 ---
 
@@ -35,21 +24,14 @@
 **Work on these in order. Don't skip ahead.**
 
 ```
-<<<<<<< HEAD
 1. connect-card  → Phase 4: CSV Export (next)
-=======
-1. connect-card  → Duplicate detection + S3 structure (active work)
->>>>>>> aa53993b
 2. tech-debt     → Phase 2: Performance (non-blocking)
 3. main          → Project management (ongoing)
 ```
 
 **Recently Completed (PRs Merged):**
 
-<<<<<<< HEAD
 - ✅ connect-card #50 - Fuzzy duplicate detection + S3 org-scoped paths (Dec 3)
-=======
->>>>>>> aa53993b
 - ✅ prayer #49 - Complete prayer request management system (Dec 4)
 - ✅ integrations #48 - ChMS export with email deduplication (Dec 1)
 - ✅ volunteer #47 - Email automation for leader notification (Dec 1)
@@ -103,9 +85,8 @@
 
 ---
 
-### 🔴 prayer (Port 3002)
-
-<<<<<<< HEAD
+### 🟢 prayer (Port 3002)
+
 **Status:** COMPLETE - PR #49 merged Dec 4
 **Branch:** `feature/prayer-enhancements`
 **Vision Doc:** `/docs/features/prayer-management/vision.md`
@@ -135,58 +116,12 @@
 
 - [ ] N+1 Query optimization (10 COUNT queries)
 - [ ] Dedicated assignment dialog
-=======
-**Status:** BLOCKING - Feature 65% complete but unusable
-**Branch:** `feature/prayer-enhancements`
-**Vision Doc:** `/docs/features/prayer-management/vision.md`
-
-#### What You Should Be Working On
-
-**Phase 1 - Server Actions (CRITICAL):**
-
-| #   | Task                         | Status |
-| --- | ---------------------------- | ------ |
-| 1   | `createPrayerRequest` action | [ ]    |
-| 2   | `updatePrayerRequest` action | [ ]    |
-| 3   | `assignPrayerRequest` action | [ ]    |
-| 4   | `markAnswered` action        | [ ]    |
-| 5   | `deletePrayerRequest` action | [ ]    |
-
-**Each action requires:**
-
-- Zod validation schema
-- Arcjet rate limiting
-- Multi-tenant `organizationId` scoping
-- Privacy checks for private prayers
-
-#### Start Here
-
-```bash
-cd /home/digitaldesk/Desktop/church-connect-hub/prayer
-pnpm dev  # Runs on port 3002
-
-# First task: Create server action file
-# Create: /actions/prayer-requests/create.ts
-# Follow pattern from /actions/connect-card/save-connect-card.ts
-```
 
 #### Definition of Done
 
-- [ ] All 5 server actions implemented
-- [ ] UI components for create/edit/assign dialogs
-- [ ] N+1 query fix in prayer-requests.ts
-- [ ] PR created to main
->>>>>>> aa53993b
-
-#### Definition of Done
-
-<<<<<<< HEAD
 - [x] All 6 server actions implemented
 - [x] UI components for create/edit/detail dialogs
 - [x] PR #49 merged to main
-=======
-None - can work independently.
->>>>>>> aa53993b
 
 ---
 
@@ -237,11 +172,7 @@
 
 ### 🟢 connect-card (Port 3001)
 
-<<<<<<< HEAD
 **Status:** Phase 3.5 Complete - Ready for Phase 4
-=======
-**Status:** Ready for new work - Phase 3 complete
->>>>>>> aa53993b
 **Branch:** `feature/connect-card`
 **Vision Doc:** `/docs/features/connect-cards/vision.md`
 
@@ -262,11 +193,7 @@
 
 #### What You Should Be Working On
 
-<<<<<<< HEAD
 **Next Feature - CSV Export (Phase 4):**
-=======
-**Next Feature - Church Software Sync (Phase 3):**
->>>>>>> aa53993b
 
 - See `/docs/features/integrations/church-software-sync-spec.md`
 - Route: `/church/[slug]/admin/integrations`
@@ -302,13 +229,6 @@
 
 None - can work independently.
 
-<<<<<<< HEAD
-=======
-#### Note
-
-This worktree has uncommitted changes. Run `git status` to review before starting new work.
-
->>>>>>> aa53993b
 ---
 
 ### 🟢 main (Port 3000)
