--- conflicted
+++ resolved
@@ -174,25 +174,11 @@
 
 // Connect card extracted data schema
 export const connectCardSchema = z.object({
-  imageKey: z.string().min(1, { message: "Image is required" }),
-<<<<<<< HEAD
-  imageHash: z.string().min(1, { message: "Image hash is required" }), // SHA-256 hash from extract API
-  extractedData: z.object({
-    name: z.string().nullable(),
-    email: z.string().nullable(),
-    phone: z.string().nullable(),
-    prayer_request: z.string().nullable(),
-    visit_status: z.string().nullish(), // Extract actual text from card (null or undefined OK)
-    first_time_visitor: z.boolean().nullish(), // Legacy field (null or undefined OK)
-    interests: z.array(z.string()).nullable(),
-    address: z.string().nullable(),
-    age_group: z.string().nullable(),
-    family_info: z.string().nullable(),
-    additional_notes: z.any().nullable(), // Allow any JSON structure
-  }),
-=======
+  imageKey: z.string().min(1, { message: "Front image is required" }),
+  imageHash: z.string().min(1, { message: "Front image hash is required" }), // SHA-256 hash from extract API
+  backImageKey: z.string().optional().nullable(), // Back image S3 key (optional for two-sided cards)
+  backImageHash: z.string().optional().nullable(), // Back image SHA-256 hash
   extractedData: extractedDataSchema,
->>>>>>> f4ee950f
 });
 
 // Connect card update schema for review queue corrections
