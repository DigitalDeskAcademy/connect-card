import "dotenv/config";
import { Page } from "@playwright/test";
import { prisma } from "@/lib/db";

/**
 * Authentication Helper for E2E Tests
 *
 * Uses Email OTP flow with database-queried codes (dev mode only)
 */

export interface TestUser {
  email: string;
  organizationSlug: string;
  role: "platform_admin" | "church_owner" | "church_admin" | "user";
}

export const TEST_USERS = {
  platformAdmin: {
    email: "platform@test.com",
    organizationSlug: "platform",
    role: "platform_admin" as const,
  },
  churchOwner: {
    email: "test@playwright.dev",
    organizationSlug: "newlife",
    role: "church_owner" as const,
  },
  churchAdmin: {
    email: "admin@newlife.test",
    organizationSlug: "newlife",
    role: "church_admin" as const,
  },
  churchStaff: {
    email: "staff@newlife.test",
    organizationSlug: "newlife",
    role: "user" as const,
  },
} as const;

/**
 * Login via Email OTP (queries database for code in dev mode)
 */
export async function loginWithOTP(
  page: Page,
  email: string
): Promise<string | null> {
<<<<<<< HEAD
  // Clean up any existing OTP codes for this email to avoid conflicts
  await prisma.verification.deleteMany({
    where: {
      identifier: `sign-in-otp-${email}`,
    },
  });

  // Navigate to login
  await page.goto("/login");
=======
  // Navigate to login (handle both relative and absolute URLs)
  const currentUrl = page.url();
  if (!currentUrl.includes("/login")) {
    await page.goto("/login");
  }
>>>>>>> 9a826a22

  // Enter email
  await page.fill('input[type="email"]', email);

  // Click "Continue with email" button
  await page.click('button:has-text("Continue with email")');

  // Wait for redirect to verify-request page
  await page.waitForURL(url => url.pathname.includes("/verify-request"), {
    timeout: 10000,
  });

  // Wait for the OTP to be generated and stored in database
  // Reduced from 3000ms to avoid OTP expiry
  await page.waitForTimeout(1500);

  // Query database for the most recent OTP code for this email
  // Better Auth stores it with prefix: "sign-in-otp-{email}"
  const verification = await prisma.verification.findFirst({
    where: {
      identifier: `sign-in-otp-${email}`,
    },
    orderBy: {
      createdAt: "desc",
    },
  });

  if (!verification) {
    throw new Error(`No OTP found in database for ${email}`);
  }

  // Extract OTP from value (format is "123456:0" where :0 is the attempt counter)
  const otpCode = verification.value.split(":")[0];
  console.log(`[Test] Retrieved OTP from database: ${otpCode} for ${email}`);

  // Enter OTP code in the 6-digit input
  // Shadcn InputOTP component uses a single input that accepts the full code
  await page.waitForSelector('input[inputmode="numeric"]', {
    state: "visible",
  });

  // Type the entire OTP code at once (the component handles splitting into slots)
  const otpInput = page.locator('input[inputmode="numeric"]').first();
  await otpInput.fill(otpCode);

  // Wait a moment for the form to recognize the input
  await page.waitForTimeout(500);

  // Click verify button
  await page.click('button:has-text("Verify Account")');

  // Wait for redirect after successful verification (goes to /auth/callback first)
  await page.waitForURL(url => !url.pathname.includes("/verify-request"), {
    timeout: 10000,
  });

  // Wait for the callback redirect to complete (goes to final destination)
  await page.waitForURL(url => !url.pathname.includes("/auth/callback"), {
    timeout: 10000,
  });

  return otpCode;
}

/**
 * Logout current user
 */
export async function logout(page: Page): Promise<void> {
  // Click user menu
  const userMenu = page.locator('[aria-label="User menu"]').first();
  if (await userMenu.isVisible()) {
    await userMenu.click();
    await page.click('text="Sign out"');
    await page.waitForURL("/");
  }
}

/**
 * Quick login helper with test user
 */
export async function loginAsTestUser(
  page: Page,
  user: (typeof TEST_USERS)[keyof typeof TEST_USERS]
): Promise<void> {
  await loginWithOTP(page, user.email);
}<|MERGE_RESOLUTION|>--- conflicted
+++ resolved
@@ -44,7 +44,6 @@
   page: Page,
   email: string
 ): Promise<string | null> {
-<<<<<<< HEAD
   // Clean up any existing OTP codes for this email to avoid conflicts
   await prisma.verification.deleteMany({
     where: {
@@ -52,15 +51,11 @@
     },
   });
 
-  // Navigate to login
-  await page.goto("/login");
-=======
   // Navigate to login (handle both relative and absolute URLs)
   const currentUrl = page.url();
   if (!currentUrl.includes("/login")) {
     await page.goto("/login");
   }
->>>>>>> 9a826a22
 
   // Enter email
   await page.fill('input[type="email"]', email);
