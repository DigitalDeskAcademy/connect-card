"use client";

import { useState } from "react";
import { Card, CardContent, CardHeader, CardTitle } from "@/components/ui/card";
import { Tabs, TabsContent, TabsList, TabsTrigger } from "@/components/ui/tabs";
import { FileText, UserPlus, Heart, Users, Building2 } from "lucide-react";
import type {
  ConnectCardAnalytics,
  ConnectCardChartDataPoint,
} from "@/lib/data/connect-card-analytics";
import { ConnectCardChart } from "./ConnectCardChart";
import { TrendBadge } from "./TrendBadge";
import { QuickActionsGrid } from "./QuickActionsGrid";
import { CollapsibleSection } from "./CollapsibleSection";
import { useLocalStorage } from "@/hooks/use-local-storage";

interface Location {
  id: string;
  name: string;
  slug: string;
}

interface DashboardClientProps {
  slug: string;
  organizationId: string;
  locations: Location[];
  cumulativeAnalytics: ConnectCardAnalytics;
  chartData: ConnectCardChartDataPoint[];
  /** User's default location slug. Null if user can see all locations. */
  userDefaultLocationSlug: string | null;
  /** Whether user has permission to see all locations */
  canSeeAllLocations: boolean;
}

export function DashboardClient({
  slug,
  organizationId, // eslint-disable-line @typescript-eslint/no-unused-vars -- Future: used with locationId for per-tab analytics fetching
  locations,
  cumulativeAnalytics,
  chartData,
  userDefaultLocationSlug,
  canSeeAllLocations,
}: DashboardClientProps) {
  // Default to user's location if they have one assigned, otherwise show cumulative
  const defaultTab = userDefaultLocationSlug ?? "cumulative";
  const [selectedTab, setSelectedTab] = useState(defaultTab);

  // Section collapsed states (persisted to localStorage)
  const [sections, setSections] = useLocalStorage<Record<string, boolean>>(
    "dashboard-sections",
    {
      quickActions: true,
      kpiCards: true,
      chart: true,
      prayerCategories: true,
    }
  );

  const toggleSection = (key: string) => {
    setSections(prev => ({ ...prev, [key]: !prev[key] }));
  };

  // For now, we'll just show cumulative data
  // In the future, we can add dynamic fetching per tab using organizationId + locationId
  const analytics = cumulativeAnalytics;

  // Filter locations for display based on user permissions
  const visibleLocations = canSeeAllLocations
    ? locations
    : locations.filter(loc => loc.slug === userDefaultLocationSlug);

  return (
    <Tabs
      defaultValue={defaultTab}
      value={selectedTab}
      onValueChange={setSelectedTab}
      className="w-full space-y-6"
    >
      {/* Location Filter Tabs - At the very top */}
      <TabsList className="h-auto -space-x-px bg-background p-0 shadow-xs">
        {/* Only show "All Locations" tab if user has permission */}
        {canSeeAllLocations && (
          <TabsTrigger
            value="cumulative"
            className="relative overflow-hidden rounded-none border py-2 after:pointer-events-none after:absolute after:inset-x-0 after:bottom-0 after:h-0.5 data-[state=active]:bg-background data-[state=active]:shadow-none data-[state=active]:after:bg-primary"
          >
            <Building2 className="mr-2 w-4 h-4" />
            All Locations
          </TabsTrigger>
        )}
        {visibleLocations.map(location => (
          <TabsTrigger
            key={location.id}
            value={location.slug}
            className="relative overflow-hidden rounded-none border py-2 after:pointer-events-none after:absolute after:inset-x-0 after:bottom-0 after:h-0.5 data-[state=active]:bg-background data-[state=active]:shadow-none data-[state=active]:after:bg-primary"
          >
            {location.name}
          </TabsTrigger>
        ))}
      </TabsList>

<<<<<<< HEAD
      {/* Cumulative Tab Content */}
      <TabsContent value="cumulative" className="mt-0 space-y-6">
        {/* KPI Cards - 4 columns, prominent at top */}
        <div className="grid grid-cols-2 lg:grid-cols-4 gap-4">
          <Card>
            <CardHeader className="flex flex-row items-center justify-between space-y-0 pb-2">
              <CardTitle className="text-sm font-medium">This Week</CardTitle>
              <FileText className="h-4 w-4 text-muted-foreground" />
            </CardHeader>
            <CardContent>
              <div className="text-2xl font-bold">
                {analytics.thisWeek.totalCards}
              </div>
              <div className="flex items-center justify-between mt-1">
                <p className="text-xs text-muted-foreground">
                  vs {analytics.fourWeekAverage.totalCards} avg
                </p>
                <TrendBadge trend={analytics.trends.totalCards} />
              </div>
            </CardContent>
          </Card>

          <Card>
            <CardHeader className="flex flex-row items-center justify-between space-y-0 pb-2">
              <CardTitle className="text-sm font-medium">
                First-Time Visitors
              </CardTitle>
              <UserPlus className="h-4 w-4 text-muted-foreground" />
            </CardHeader>
            <CardContent>
              <div className="text-2xl font-bold">
                {analytics.thisWeek.firstTimeVisitors}
              </div>
              <div className="flex items-center justify-between mt-1">
                <p className="text-xs text-muted-foreground">
                  vs {analytics.fourWeekAverage.firstTimeVisitors} avg
                </p>
                <TrendBadge trend={analytics.trends.firstTimeVisitors} />
              </div>
            </CardContent>
          </Card>

          <Card>
            <CardHeader className="flex flex-row items-center justify-between space-y-0 pb-2">
              <CardTitle className="text-sm font-medium">
                Prayer Requests
              </CardTitle>
              <Heart className="h-4 w-4 text-muted-foreground" />
            </CardHeader>
            <CardContent>
              <div className="text-2xl font-bold">
                {analytics.thisWeek.prayerRequests}
              </div>
              <div className="flex items-center justify-between mt-1">
                <p className="text-xs text-muted-foreground">
                  vs {analytics.fourWeekAverage.prayerRequests} avg
                </p>
                <TrendBadge trend={analytics.trends.prayerRequests} />
              </div>
            </CardContent>
          </Card>

          <Card>
            <CardHeader className="flex flex-row items-center justify-between space-y-0 pb-2">
              <CardTitle className="text-sm font-medium">
                Volunteer Interest
              </CardTitle>
              <Users className="h-4 w-4 text-muted-foreground" />
            </CardHeader>
            <CardContent>
              <div className="text-2xl font-bold">
                {analytics.thisWeek.volunteersInterested}
              </div>
              <div className="flex items-center justify-between mt-1">
                <p className="text-xs text-muted-foreground">
                  vs {analytics.fourWeekAverage.volunteersInterested} avg
                </p>
                <TrendBadge trend={analytics.trends.volunteersInterested} />
              </div>
            </CardContent>
          </Card>
        </div>

        {/* Two Column Layout: Quick Actions + Chart */}
        <div className="grid grid-cols-1 lg:grid-cols-3 gap-6">
          {/* Quick Actions - Left column (1/3 width on lg) */}
          <div className="lg:col-span-1">
            <QuickActionsGrid
              slug={slug}
              defaultLocationSlug={userDefaultLocationSlug}
            />
=======
      {/* Quick Actions */}
      <CollapsibleSection
        title="Quick Actions"
        isOpen={sections.quickActions}
        onToggle={() => toggleSection("quickActions")}
      >
        <QuickActionsGrid
          slug={slug}
          defaultLocationSlug={userDefaultLocationSlug}
        />
      </CollapsibleSection>

      {/* Cumulative Tab Content */}
      <TabsContent value="cumulative" className="mt-0 space-y-6">
        {/* KPI Cards */}
        <CollapsibleSection
          title="This Week's Metrics"
          isOpen={sections.kpiCards}
          onToggle={() => toggleSection("kpiCards")}
        >
          <div className="grid grid-cols-2 lg:grid-cols-4 gap-4">
            <Card>
              <CardHeader className="flex flex-row items-center justify-between space-y-0 pb-2">
                <CardTitle className="text-sm font-medium">This Week</CardTitle>
                <FileText className="h-4 w-4 text-muted-foreground" />
              </CardHeader>
              <CardContent>
                <div className="text-2xl font-bold">
                  {analytics.thisWeek.totalCards}
                </div>
                <div className="flex items-center justify-between mt-1">
                  <p className="text-xs text-muted-foreground">
                    vs {analytics.fourWeekAverage.totalCards} avg
                  </p>
                  <TrendBadge trend={analytics.trends.totalCards} />
                </div>
              </CardContent>
            </Card>

            <Card>
              <CardHeader className="flex flex-row items-center justify-between space-y-0 pb-2">
                <CardTitle className="text-sm font-medium">
                  First-Time Visitors
                </CardTitle>
                <UserPlus className="h-4 w-4 text-muted-foreground" />
              </CardHeader>
              <CardContent>
                <div className="text-2xl font-bold">
                  {analytics.thisWeek.firstTimeVisitors}
                </div>
                <div className="flex items-center justify-between mt-1">
                  <p className="text-xs text-muted-foreground">
                    vs {analytics.fourWeekAverage.firstTimeVisitors} avg
                  </p>
                  <TrendBadge trend={analytics.trends.firstTimeVisitors} />
                </div>
              </CardContent>
            </Card>

            <Card>
              <CardHeader className="flex flex-row items-center justify-between space-y-0 pb-2">
                <CardTitle className="text-sm font-medium">
                  Prayer Requests
                </CardTitle>
                <Heart className="h-4 w-4 text-muted-foreground" />
              </CardHeader>
              <CardContent>
                <div className="text-2xl font-bold">
                  {analytics.thisWeek.prayerRequests}
                </div>
                <div className="flex items-center justify-between mt-1">
                  <p className="text-xs text-muted-foreground">
                    vs {analytics.fourWeekAverage.prayerRequests} avg
                  </p>
                  <TrendBadge trend={analytics.trends.prayerRequests} />
                </div>
              </CardContent>
            </Card>

            <Card>
              <CardHeader className="flex flex-row items-center justify-between space-y-0 pb-2">
                <CardTitle className="text-sm font-medium">
                  Volunteer Interest
                </CardTitle>
                <Users className="h-4 w-4 text-muted-foreground" />
              </CardHeader>
              <CardContent>
                <div className="text-2xl font-bold">
                  {analytics.thisWeek.volunteersInterested}
                </div>
                <div className="flex items-center justify-between mt-1">
                  <p className="text-xs text-muted-foreground">
                    vs {analytics.fourWeekAverage.volunteersInterested} avg
                  </p>
                  <TrendBadge trend={analytics.trends.volunteersInterested} />
                </div>
              </CardContent>
            </Card>
>>>>>>> 282e035a
          </div>
        </CollapsibleSection>

<<<<<<< HEAD
          {/* Chart - Right column (2/3 width on lg) */}
          <div className="lg:col-span-2">
            <ConnectCardChart data={chartData} />
          </div>
        </div>

        {/* Top Prayer Categories - Full width below */}
        {analytics.topPrayerCategories.length > 0 && (
          <Card>
            <CardHeader>
              <CardTitle className="text-sm font-medium">
                Top Prayer Categories This Week
              </CardTitle>
            </CardHeader>
            <CardContent>
              <div className="flex flex-wrap gap-4">
                {analytics.topPrayerCategories.map((category, index) => (
                  <div
                    key={category.category}
                    className="flex items-center gap-2"
                  >
                    <span className="text-sm font-medium text-muted-foreground">
                      {index + 1}.
                    </span>
                    <span className="text-sm font-medium capitalize">
                      {category.category}
                    </span>
                    <span className="text-xs text-muted-foreground">
                      ({category.count})
                    </span>
                  </div>
                ))}
              </div>
            </CardContent>
          </Card>
=======
        {/* Activity Chart */}
        <CollapsibleSection
          title="Activity Chart"
          isOpen={sections.chart}
          onToggle={() => toggleSection("chart")}
        >
          <ConnectCardChart data={chartData} />
        </CollapsibleSection>

        {/* Top Prayer Categories */}
        {analytics.topPrayerCategories.length > 0 && (
          <CollapsibleSection
            title="Top Prayer Categories"
            isOpen={sections.prayerCategories}
            onToggle={() => toggleSection("prayerCategories")}
          >
            <Card>
              <CardHeader>
                <CardTitle className="text-sm font-medium">
                  Top Prayer Categories This Week
                </CardTitle>
              </CardHeader>
              <CardContent>
                <div className="flex flex-wrap gap-4">
                  {analytics.topPrayerCategories.map((category, index) => (
                    <div
                      key={category.category}
                      className="flex items-center gap-2"
                    >
                      <span className="text-sm font-medium text-muted-foreground">
                        {index + 1}.
                      </span>
                      <span className="text-sm font-medium capitalize">
                        {category.category}
                      </span>
                      <span className="text-xs text-muted-foreground">
                        ({category.count})
                      </span>
                    </div>
                  ))}
                </div>
              </CardContent>
            </Card>
          </CollapsibleSection>
>>>>>>> 282e035a
        )}
      </TabsContent>

      {/* Location Tabs (same structure for each location) */}
      {visibleLocations.map(location => (
        <TabsContent key={location.slug} value={location.slug} className="mt-0">
          <div className="text-center text-muted-foreground py-12">
            Per-location analytics coming soon for {location.name}
          </div>
        </TabsContent>
      ))}
    </Tabs>
  );
}<|MERGE_RESOLUTION|>--- conflicted
+++ resolved
@@ -99,99 +99,6 @@
         ))}
       </TabsList>
 
-<<<<<<< HEAD
-      {/* Cumulative Tab Content */}
-      <TabsContent value="cumulative" className="mt-0 space-y-6">
-        {/* KPI Cards - 4 columns, prominent at top */}
-        <div className="grid grid-cols-2 lg:grid-cols-4 gap-4">
-          <Card>
-            <CardHeader className="flex flex-row items-center justify-between space-y-0 pb-2">
-              <CardTitle className="text-sm font-medium">This Week</CardTitle>
-              <FileText className="h-4 w-4 text-muted-foreground" />
-            </CardHeader>
-            <CardContent>
-              <div className="text-2xl font-bold">
-                {analytics.thisWeek.totalCards}
-              </div>
-              <div className="flex items-center justify-between mt-1">
-                <p className="text-xs text-muted-foreground">
-                  vs {analytics.fourWeekAverage.totalCards} avg
-                </p>
-                <TrendBadge trend={analytics.trends.totalCards} />
-              </div>
-            </CardContent>
-          </Card>
-
-          <Card>
-            <CardHeader className="flex flex-row items-center justify-between space-y-0 pb-2">
-              <CardTitle className="text-sm font-medium">
-                First-Time Visitors
-              </CardTitle>
-              <UserPlus className="h-4 w-4 text-muted-foreground" />
-            </CardHeader>
-            <CardContent>
-              <div className="text-2xl font-bold">
-                {analytics.thisWeek.firstTimeVisitors}
-              </div>
-              <div className="flex items-center justify-between mt-1">
-                <p className="text-xs text-muted-foreground">
-                  vs {analytics.fourWeekAverage.firstTimeVisitors} avg
-                </p>
-                <TrendBadge trend={analytics.trends.firstTimeVisitors} />
-              </div>
-            </CardContent>
-          </Card>
-
-          <Card>
-            <CardHeader className="flex flex-row items-center justify-between space-y-0 pb-2">
-              <CardTitle className="text-sm font-medium">
-                Prayer Requests
-              </CardTitle>
-              <Heart className="h-4 w-4 text-muted-foreground" />
-            </CardHeader>
-            <CardContent>
-              <div className="text-2xl font-bold">
-                {analytics.thisWeek.prayerRequests}
-              </div>
-              <div className="flex items-center justify-between mt-1">
-                <p className="text-xs text-muted-foreground">
-                  vs {analytics.fourWeekAverage.prayerRequests} avg
-                </p>
-                <TrendBadge trend={analytics.trends.prayerRequests} />
-              </div>
-            </CardContent>
-          </Card>
-
-          <Card>
-            <CardHeader className="flex flex-row items-center justify-between space-y-0 pb-2">
-              <CardTitle className="text-sm font-medium">
-                Volunteer Interest
-              </CardTitle>
-              <Users className="h-4 w-4 text-muted-foreground" />
-            </CardHeader>
-            <CardContent>
-              <div className="text-2xl font-bold">
-                {analytics.thisWeek.volunteersInterested}
-              </div>
-              <div className="flex items-center justify-between mt-1">
-                <p className="text-xs text-muted-foreground">
-                  vs {analytics.fourWeekAverage.volunteersInterested} avg
-                </p>
-                <TrendBadge trend={analytics.trends.volunteersInterested} />
-              </div>
-            </CardContent>
-          </Card>
-        </div>
-
-        {/* Two Column Layout: Quick Actions + Chart */}
-        <div className="grid grid-cols-1 lg:grid-cols-3 gap-6">
-          {/* Quick Actions - Left column (1/3 width on lg) */}
-          <div className="lg:col-span-1">
-            <QuickActionsGrid
-              slug={slug}
-              defaultLocationSlug={userDefaultLocationSlug}
-            />
-=======
       {/* Quick Actions */}
       <CollapsibleSection
         title="Quick Actions"
@@ -290,47 +197,9 @@
                 </div>
               </CardContent>
             </Card>
->>>>>>> 282e035a
           </div>
         </CollapsibleSection>
 
-<<<<<<< HEAD
-          {/* Chart - Right column (2/3 width on lg) */}
-          <div className="lg:col-span-2">
-            <ConnectCardChart data={chartData} />
-          </div>
-        </div>
-
-        {/* Top Prayer Categories - Full width below */}
-        {analytics.topPrayerCategories.length > 0 && (
-          <Card>
-            <CardHeader>
-              <CardTitle className="text-sm font-medium">
-                Top Prayer Categories This Week
-              </CardTitle>
-            </CardHeader>
-            <CardContent>
-              <div className="flex flex-wrap gap-4">
-                {analytics.topPrayerCategories.map((category, index) => (
-                  <div
-                    key={category.category}
-                    className="flex items-center gap-2"
-                  >
-                    <span className="text-sm font-medium text-muted-foreground">
-                      {index + 1}.
-                    </span>
-                    <span className="text-sm font-medium capitalize">
-                      {category.category}
-                    </span>
-                    <span className="text-xs text-muted-foreground">
-                      ({category.count})
-                    </span>
-                  </div>
-                ))}
-              </div>
-            </CardContent>
-          </Card>
-=======
         {/* Activity Chart */}
         <CollapsibleSection
           title="Activity Chart"
@@ -375,7 +244,6 @@
               </CardContent>
             </Card>
           </CollapsibleSection>
->>>>>>> 282e035a
         )}
       </TabsContent>
 
