"use client";

import Link from "next/link";
import {
  IconUpload,
  IconUserPlus,
  IconPray,
  IconHeart,
  IconRefresh,
} from "@tabler/icons-react";
import type { Icon } from "@tabler/icons-react";

interface QuickAction {
  label: string;
  description: string;
  href: string;
  icon: Icon;
  color: string;
}

interface QuickActionsGridProps {
  slug: string;
  /** User's default location slug for pre-filtering. Null if user can see all locations. */
  defaultLocationSlug: string | null;
}

export function QuickActionsGrid({
  slug,
  defaultLocationSlug,
}: QuickActionsGridProps) {
  // Build location query param if user has a default location
  const locationParam = defaultLocationSlug
    ? `?location=${defaultLocationSlug}`
    : "";

  const actions: QuickAction[] = [
    {
      label: "Upload Cards",
      description: "Scan connect cards",
      href: `/church/${slug}/admin/connect-cards${locationParam}`,
      icon: IconUpload,
      color: "text-blue-500",
    },
    {
      label: "Invite Staff",
      description: "Add team members",
      href: `/church/${slug}/admin/team`,
      icon: IconUserPlus,
      color: "text-purple-500",
    },
    {
      label: "Assign Prayers",
      description: "Route to prayer team",
      href: `/church/${slug}/admin/prayer${locationParam}`,
      icon: IconPray,
      color: "text-amber-500",
    },
    {
      label: "Find Volunteers",
      description: "Match to ministries",
      href: `/church/${slug}/admin/volunteer${locationParam}`,
      icon: IconHeart,
      color: "text-red-500",
    },
    {
<<<<<<< HEAD
      label: "Message Volunteers",
      description: "Bulk outreach",
      href: `/church/${slug}/admin/volunteer/message${locationParam}`,
      icon: IconSend,
      color: "text-teal-600 dark:text-teal-400",
    },
    {
      label: "Export Data",
      description: "Download CSV",
      href: `/church/${slug}/admin/export`,
=======
      label: "Export Data",
      description: "Sync to ChMS",
      href: `/church/${slug}/admin/integrations`,
>>>>>>> 93cb15bd
      icon: IconRefresh,
      color: "text-cyan-500",
    },
  ];

  return (
    <div className="grid grid-cols-5 gap-4">
      {actions.map(action => (
        <Link key={action.label} href={action.href}>
          <div className="aspect-square flex flex-col items-center justify-center p-3 rounded-lg border bg-card hover:bg-accent hover:border-primary/50 transition-all cursor-pointer group">
            <action.icon
              className={`h-8 w-8 mb-2 ${action.color} group-hover:scale-110 transition-transform`}
            />
            <span className="text-sm font-medium text-center leading-tight">
              {action.label}
            </span>
            <span className="text-xs text-muted-foreground text-center mt-1">
              {action.description}
            </span>
          </div>
        </Link>
      ))}
    </div>
  );
}<|MERGE_RESOLUTION|>--- conflicted
+++ resolved
@@ -7,6 +7,7 @@
   IconPray,
   IconHeart,
   IconRefresh,
+  IconSend,
 } from "@tabler/icons-react";
 import type { Icon } from "@tabler/icons-react";
 
@@ -63,7 +64,6 @@
       color: "text-red-500",
     },
     {
-<<<<<<< HEAD
       label: "Message Volunteers",
       description: "Bulk outreach",
       href: `/church/${slug}/admin/volunteer/message${locationParam}`,
@@ -72,13 +72,8 @@
     },
     {
       label: "Export Data",
-      description: "Download CSV",
-      href: `/church/${slug}/admin/export`,
-=======
-      label: "Export Data",
       description: "Sync to ChMS",
       href: `/church/${slug}/admin/integrations`,
->>>>>>> 93cb15bd
       icon: IconRefresh,
       color: "text-cyan-500",
     },
