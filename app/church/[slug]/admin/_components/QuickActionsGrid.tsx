"use client";

import Link from "next/link";
<<<<<<< HEAD
import { Card, CardContent, CardHeader, CardTitle } from "@/components/ui/card";
=======
>>>>>>> cc8f071d
import {
  IconUpload,
  IconUserPlus,
  IconPray,
  IconHeart,
  IconRefresh,
} from "@tabler/icons-react";
import type { Icon } from "@tabler/icons-react";

interface QuickAction {
  label: string;
  description: string;
  href: string;
  icon: Icon;
  color: string;
}

interface QuickActionsGridProps {
  slug: string;
  /** User's default location slug for pre-filtering. Null if user can see all locations. */
  defaultLocationSlug: string | null;
}

export function QuickActionsGrid({
  slug,
  defaultLocationSlug,
}: QuickActionsGridProps) {
  // Build location query param if user has a default location
  const locationParam = defaultLocationSlug
    ? `?location=${defaultLocationSlug}`
    : "";

  const actions: QuickAction[] = [
    {
      label: "Upload Cards",
      description: "Scan connect cards",
      href: `/church/${slug}/admin/connect-cards${locationParam}`,
      icon: IconUpload,
      color: "text-blue-500",
    },
    {
<<<<<<< HEAD
      label: "Process Cards",
      description: "Review & approve",
      href: `/church/${slug}/admin/connect-cards${locationParam}`,
      icon: IconClipboardCheck,
      color: "text-green-500",
    },
    {
      label: "Add Team Member",
      description: "Invite staff",
=======
      label: "Invite Staff",
      description: "Add team members",
>>>>>>> cc8f071d
      href: `/church/${slug}/admin/team`,
      icon: IconUserPlus,
      color: "text-purple-500",
    },
    {
      label: "Assign Prayers",
      description: "Route to prayer team",
      href: `/church/${slug}/admin/prayer${locationParam}`,
      icon: IconPray,
      color: "text-amber-500",
    },
    {
      label: "Find Volunteers",
      description: "Match to ministries",
      href: `/church/${slug}/admin/volunteer${locationParam}`,
      icon: IconHeart,
      color: "text-red-500",
    },
    {
<<<<<<< HEAD
      label: "Message",
      description: "Bulk outreach",
      href: `/church/${slug}/admin/volunteer/message${locationParam}`,
      icon: IconSend,
      color: "text-teal-500",
    },
    {
      label: "Sync Data",
      description: "Export to ChMS",
      href: `/church/${slug}/admin/integrations`,
      icon: IconRefresh,
      color: "text-cyan-500",
    },
    {
      label: "Analytics",
      description: "View reports",
      href: `/church/${slug}/admin/analytics`,
      icon: IconChartBar,
      color: "text-indigo-500",
=======
      label: "Export Data",
      description: "Sync to ChMS",
      href: `/church/${slug}/admin/integrations`,
      icon: IconRefresh,
      color: "text-cyan-500",
>>>>>>> cc8f071d
    },
  ];

  return (
<<<<<<< HEAD
    <Card className="h-full">
      <CardHeader className="pb-3">
        <CardTitle className="text-sm font-medium">Quick Actions</CardTitle>
      </CardHeader>
      <CardContent className="pt-0">
        <div className="grid grid-cols-2 gap-2">
          {actions.map(action => (
            <Link key={action.label} href={action.href}>
              <div className="flex flex-col items-center justify-center p-3 rounded-lg border bg-card hover:bg-accent hover:border-primary/50 transition-all cursor-pointer group">
                <action.icon
                  className={`h-6 w-6 mb-1.5 ${action.color} group-hover:scale-110 transition-transform`}
                />
                <span className="text-xs font-medium text-center leading-tight">
                  {action.label}
                </span>
              </div>
            </Link>
          ))}
        </div>
      </CardContent>
    </Card>
=======
    <div className="grid grid-cols-5 gap-4">
      {actions.map(action => (
        <Link key={action.label} href={action.href}>
          <div className="aspect-square flex flex-col items-center justify-center p-3 rounded-lg border bg-card hover:bg-accent hover:border-primary/50 transition-all cursor-pointer group">
            <action.icon
              className={`h-8 w-8 mb-2 ${action.color} group-hover:scale-110 transition-transform`}
            />
            <span className="text-sm font-medium text-center leading-tight">
              {action.label}
            </span>
            <span className="text-xs text-muted-foreground text-center mt-1">
              {action.description}
            </span>
          </div>
        </Link>
      ))}
    </div>
>>>>>>> cc8f071d
  );
}<|MERGE_RESOLUTION|>--- conflicted
+++ resolved
@@ -1,16 +1,12 @@
 "use client";
 
 import Link from "next/link";
-<<<<<<< HEAD
-import { Card, CardContent, CardHeader, CardTitle } from "@/components/ui/card";
-=======
->>>>>>> cc8f071d
 import {
   IconUpload,
   IconUserPlus,
   IconPray,
   IconHeart,
-  IconRefresh,
+  IconFileExport,
 } from "@tabler/icons-react";
 import type { Icon } from "@tabler/icons-react";
 
@@ -46,20 +42,8 @@
       color: "text-blue-500",
     },
     {
-<<<<<<< HEAD
-      label: "Process Cards",
-      description: "Review & approve",
-      href: `/church/${slug}/admin/connect-cards${locationParam}`,
-      icon: IconClipboardCheck,
-      color: "text-green-500",
-    },
-    {
-      label: "Add Team Member",
-      description: "Invite staff",
-=======
       label: "Invite Staff",
       description: "Add team members",
->>>>>>> cc8f071d
       href: `/church/${slug}/admin/team`,
       icon: IconUserPlus,
       color: "text-purple-500",
@@ -79,60 +63,15 @@
       color: "text-red-500",
     },
     {
-<<<<<<< HEAD
-      label: "Message",
-      description: "Bulk outreach",
-      href: `/church/${slug}/admin/volunteer/message${locationParam}`,
-      icon: IconSend,
-      color: "text-teal-500",
-    },
-    {
-      label: "Sync Data",
-      description: "Export to ChMS",
-      href: `/church/${slug}/admin/integrations`,
-      icon: IconRefresh,
-      color: "text-cyan-500",
-    },
-    {
-      label: "Analytics",
-      description: "View reports",
-      href: `/church/${slug}/admin/analytics`,
-      icon: IconChartBar,
-      color: "text-indigo-500",
-=======
       label: "Export Data",
       description: "Sync to ChMS",
-      href: `/church/${slug}/admin/integrations`,
-      icon: IconRefresh,
+      href: `/church/${slug}/admin/export`,
+      icon: IconFileExport,
       color: "text-cyan-500",
->>>>>>> cc8f071d
     },
   ];
 
   return (
-<<<<<<< HEAD
-    <Card className="h-full">
-      <CardHeader className="pb-3">
-        <CardTitle className="text-sm font-medium">Quick Actions</CardTitle>
-      </CardHeader>
-      <CardContent className="pt-0">
-        <div className="grid grid-cols-2 gap-2">
-          {actions.map(action => (
-            <Link key={action.label} href={action.href}>
-              <div className="flex flex-col items-center justify-center p-3 rounded-lg border bg-card hover:bg-accent hover:border-primary/50 transition-all cursor-pointer group">
-                <action.icon
-                  className={`h-6 w-6 mb-1.5 ${action.color} group-hover:scale-110 transition-transform`}
-                />
-                <span className="text-xs font-medium text-center leading-tight">
-                  {action.label}
-                </span>
-              </div>
-            </Link>
-          ))}
-        </div>
-      </CardContent>
-    </Card>
-=======
     <div className="grid grid-cols-5 gap-4">
       {actions.map(action => (
         <Link key={action.label} href={action.href}>
@@ -150,6 +89,5 @@
         </Link>
       ))}
     </div>
->>>>>>> cc8f071d
   );
 }