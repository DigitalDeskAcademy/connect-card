/**
 * Mobile Camera Wizard - Connect Card Scanning
 *
 * Full-screen camera experience for scanning connect cards on mobile devices.
 * Supports one-sided and two-sided cards with step-by-step guided capture.
 *
 * Authentication:
 * - Token-based: QR code scan provides ?token= for phone access (no login needed)
 * - Session-based: Direct access if already logged in
 *
 * Flow:
 * 1. Select card type (1-sided or 2-sided)
 * 2. Capture front image with live viewfinder
 * 3. Preview and accept/retake
 * 4. (2-sided) Capture back image
 * 5. Process immediately with Claude Vision
 * 6. Continue with next card or finish batch
 */

import { requireDashboardAccess } from "@/app/data/dashboard/require-dashboard-access";
import { getOrganizationLocations } from "@/lib/data/locations";
import { PageContainer } from "@/components/layout/page-container";
import { prisma } from "@/lib/db";
import { redirect } from "next/navigation";
import { ScanWizardClient } from "./scan-wizard-client";
import { TokenExpiredError } from "./_components/token-expired-error";
<<<<<<< HEAD
import { createScanSession } from "@/lib/auth/scan-session";
=======
>>>>>>> c09251e5

interface PageProps {
  params: Promise<{ slug: string }>;
  searchParams: Promise<{ token?: string }>;
}

export default async function ScanPage({ params, searchParams }: PageProps) {
  const { slug } = await params;
  const { token } = await searchParams;

  let userId: string;
  let organizationId: string;

  // Token-based authentication (QR code scan from phone)
  if (token) {
    const scanToken = await prisma.scanToken.findUnique({
      where: { token },
      include: {
        organization: { select: { id: true, slug: true } },
      },
    });

    // Token not found or invalid
    if (!scanToken) {
      return (
        <TokenExpiredError
          slug={slug}
          message="Invalid or expired link. Please scan a new QR code."
        />
      );
    }

    // Token expired
    if (scanToken.expiresAt < new Date()) {
      await prisma.scanToken.delete({ where: { id: scanToken.id } });
      return (
        <TokenExpiredError
          slug={slug}
          message="This link has expired. Please scan a new QR code."
        />
      );
    }

    // Token already used - but allow reuse within session (don't block)
    // Just mark as used if not already
    if (!scanToken.usedAt) {
      await prisma.scanToken.update({
        where: { id: scanToken.id },
        data: { usedAt: new Date() },
      });
    }

    // Verify slug matches token's organization
    if (scanToken.organization.slug !== slug) {
      return (
        <TokenExpiredError
          slug={slug}
          message="Invalid link. Organization mismatch."
        />
      );
    }

    userId = scanToken.userId;
    organizationId = scanToken.organizationId;
<<<<<<< HEAD

    // Create scan session cookie for subsequent API calls
    await createScanSession(userId, organizationId, slug);
=======
    // Note: Scan session cookie is created by ScanWizardClient via API call
    // (Server Components cannot modify cookies in Next.js 15)
>>>>>>> c09251e5
  } else {
    // Session-based authentication (direct access when logged in)
    const { session, organization, member } =
      await requireDashboardAccess(slug);

    // Block staff users - only owners and admins can scan connect cards
    if (member && member.role === "member") {
      redirect("/unauthorized");
    }

    userId = session.user.id;
    organizationId = organization.id;
  }

  // Fetch locations for the wizard
  const locations = await getOrganizationLocations(organizationId);

  // Edge case: No locations - redirect to main connect cards page
  if (locations.length === 0) {
    redirect(`/church/${slug}/admin/connect-cards`);
  }

  // Get user's default location
  const user = await prisma.user.findUnique({
    where: { id: userId },
    select: { defaultLocationId: true },
  });

  // Validate default location is still active
  const validLocationIds = new Set(locations.map(loc => loc.id));
  const defaultLocationId =
    user?.defaultLocationId && validLocationIds.has(user.defaultLocationId)
      ? user.defaultLocationId
      : locations[0]?.id || null;

  return (
    <PageContainer as="main">
      <ScanWizardClient
        slug={slug}
        locations={locations}
        defaultLocationId={defaultLocationId}
        scanToken={token}
      />
    </PageContainer>
  );
}<|MERGE_RESOLUTION|>--- conflicted
+++ resolved
@@ -24,10 +24,6 @@
 import { redirect } from "next/navigation";
 import { ScanWizardClient } from "./scan-wizard-client";
 import { TokenExpiredError } from "./_components/token-expired-error";
-<<<<<<< HEAD
-import { createScanSession } from "@/lib/auth/scan-session";
-=======
->>>>>>> c09251e5
 
 interface PageProps {
   params: Promise<{ slug: string }>;
@@ -92,14 +88,8 @@
 
     userId = scanToken.userId;
     organizationId = scanToken.organizationId;
-<<<<<<< HEAD
-
-    // Create scan session cookie for subsequent API calls
-    await createScanSession(userId, organizationId, slug);
-=======
     // Note: Scan session cookie is created by ScanWizardClient via API call
     // (Server Components cannot modify cookies in Next.js 15)
->>>>>>> c09251e5
   } else {
     // Session-based authentication (direct access when logged in)
     const { session, organization, member } =
