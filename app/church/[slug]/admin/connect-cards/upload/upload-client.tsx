--- conflicted
+++ resolved
@@ -319,13 +319,11 @@
     }
 
     console.log("✅ Extraction complete:", result);
-<<<<<<< HEAD
-    return { data: result.data, imageHash: result.imageHash };
-=======
-    // Normalize AI response to typed ExtractedData schema
-    // This ensures unpredictable AI output is coerced to our strict types
-    return normalizeExtractedData(result.data as Record<string, unknown>);
->>>>>>> f4ee950f
+    // Return both normalized data and imageHash from extract API
+    return {
+      data: normalizeExtractedData(result.data as Record<string, unknown>),
+      imageHash: result.imageHash,
+    };
   }
 
   // Process all images
