--- conflicted
+++ resolved
@@ -982,11 +982,7 @@
             <button
               onClick={() => {
                 if (isMobile) {
-<<<<<<< HEAD
-                  router.push(`/church/${slug}/admin/connect-cards/scan`);
-=======
                   router.push(`/church/${slug}/scan`);
->>>>>>> c09251e5
                 } else {
                   handleOpenQrModal();
                 }
@@ -1329,11 +1325,7 @@
                   onClick={() => {
                     setScannerModalOpen(false);
                     if (isMobile) {
-<<<<<<< HEAD
-                      router.push(`/church/${slug}/admin/connect-cards/scan`);
-=======
                       router.push(`/church/${slug}/scan`);
->>>>>>> c09251e5
                     } else {
                       handleOpenQrModal();
                     }
