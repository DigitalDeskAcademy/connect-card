--- conflicted
+++ resolved
@@ -273,13 +273,9 @@
               onClick={() => {
                 setExportWarningOpen(false);
                 // Navigate to pending batches or show them
-<<<<<<< HEAD
-                router.push(`/church/${slug}/admin/connect-cards/batches?status=pending`);
-=======
                 router.push(
                   `/church/${slug}/admin/connect-cards/batches?status=pending`
                 );
->>>>>>> 6f0ba328
               }}
             >
               Review Pending Batches
