"use client";

import { useState, useMemo, useTransition } from "react";
import { Card, CardContent, CardHeader, CardTitle } from "@/components/ui/card";
import { Badge } from "@/components/ui/badge";
import { Button } from "@/components/ui/button";
import {
  Package,
  MapPin,
  Calendar,
  FileText,
  User,
  Loader2,
  ArrowLeft,
  UserPlus,
} from "lucide-react";
import {
  Select,
  SelectContent,
  SelectItem,
  SelectTrigger,
  SelectValue,
} from "@/components/ui/select";
import Link from "next/link";
import { format } from "date-fns";
import { useRouter } from "next/navigation";
import { toast } from "sonner";
import {
  assignSelectedPrayers,
  assignAllPrayers,
} from "@/actions/prayer/prayer-batch-actions";
import { ColumnDef, RowSelectionState } from "@tanstack/react-table";
import { Checkbox } from "@/components/ui/checkbox";
import { IconAlertTriangle, IconLock } from "@tabler/icons-react";
import { DataTable } from "@/components/data-table/data-table";

interface PrayerBatch {
  id: string;
  name: string;
  batchDate: Date;
  status: string;
  prayerCount: number;
  organizationId: string;
  locationId: string | null;
  location: {
    id: string;
    name: string;
    slug: string;
  } | null;
  assignedTo: {
    id: string;
    name: string | null;
    email: string;
  } | null;
  prayerRequests: Array<{
    id: string;
    request: string;
    category: string | null;
    status: string;
    isPrivate: boolean;
    isUrgent: boolean;
    submittedBy: string | null;
    assignedToId: string | null;
    location: {
      id: string;
      name: string;
    } | null;
    assignedTo: {
      id: string;
      name: string | null;
      email: string;
    } | null;
    createdAt: Date;
    followUpDate: Date | null;
    answeredDate: Date | null;
  }>;
  createdAt: Date;
}

interface TeamMember {
  id: string;
  name: string | null;
  email: string;
}

interface PrayerBatchDetailClientProps {
  batch: PrayerBatch;
  slug: string;
  teamMembers: TeamMember[];
}

type PrayerRequest = PrayerBatch["prayerRequests"][0];

function getStatusBadge(status: string) {
  switch (status) {
    case "PENDING":
      return <Badge variant="secondary">Pending Assignment</Badge>;
    case "IN_REVIEW":
      return <Badge variant="default">Assigned</Badge>;
    case "COMPLETED":
      return (
        <Badge
          variant="outline"
          className="bg-green-50 text-green-700 border-green-200"
        >
          Completed
        </Badge>
      );
    case "ARCHIVED":
      return <Badge variant="outline">Archived</Badge>;
    default:
      return <Badge>{status}</Badge>;
  }
}

export function PrayerBatchDetailClient({
  batch,
  slug,
  teamMembers,
}: PrayerBatchDetailClientProps) {
  const router = useRouter();
  const [selectedUserId, setSelectedUserId] = useState<string>("");
  const [isPending, startTransition] = useTransition();
  const [rowSelection, setRowSelection] = useState<RowSelectionState>({});
<<<<<<< HEAD
  const [sorting, setSorting] = useState<SortingState>([]);
  const [columnFilters, setColumnFilters] = useState<ColumnFiltersState>([]);
=======
>>>>>>> cb7e58a3

  // Calculate selected count from rowSelection state
  const selectedCount = Object.keys(rowSelection).filter(
    key => rowSelection[key]
  ).length;

  // Get selected prayer request IDs
  const getSelectedIds = (): string[] => {
    return Object.entries(rowSelection)
      .filter(([, selected]) => selected)
      .map(([index]) => batch.prayerRequests[parseInt(index)]?.id)
      .filter(Boolean) as string[];
  };

  // Define table columns with useMemo
  const columns = useMemo<ColumnDef<PrayerRequest>[]>(
    () => [
      {
        id: "select",
        header: ({ table }) => (
          <Checkbox
            checked={
              table.getIsAllPageRowsSelected() ||
              (table.getIsSomePageRowsSelected() && "indeterminate")
            }
            onCheckedChange={value => table.toggleAllPageRowsSelected(!!value)}
            aria-label="Select all"
          />
        ),
        cell: ({ row }) => (
          <Checkbox
            checked={row.getIsSelected()}
            onCheckedChange={value => row.toggleSelected(!!value)}
            aria-label="Select row"
          />
        ),
        enableSorting: false,
        enableHiding: false,
      },
      {
        id: "flags",
        header: "",
        cell: ({ row }) => {
          const isPrivate = row.original.isPrivate;
          const isUrgent = row.original.isUrgent;

          return (
            <div className="flex items-center justify-center w-8">
              {isUrgent ? (
                <IconAlertTriangle
                  className="h-4 w-4 text-orange-500"
                  title={isPrivate ? "Urgent & Private" : "Urgent"}
                />
              ) : isPrivate ? (
                <IconLock
                  className="h-4 w-4 text-muted-foreground"
                  title="Private"
                />
              ) : (
                <span className="text-muted-foreground text-xs">—</span>
              )}
            </div>
          );
        },
        enableSorting: false,
      },
      {
        accessorKey: "request",
        header: "Prayer Request",
        cell: ({ row }) => {
          const request = row.getValue("request") as string;
          const truncated =
            request.length > 80 ? `${request.substring(0, 80)}...` : request;
          return <div className="text-sm">{truncated}</div>;
        },
        enableSorting: false,
      },
      {
        accessorKey: "category",
        header: "Category",
        cell: ({ row }) => {
          const category = row.getValue("category") as string | null;
          if (!category)
            return <span className="text-muted-foreground text-sm">—</span>;
          return (
            <Badge variant="outline" className="whitespace-nowrap">
              {category}
            </Badge>
          );
        },
      },
      {
        accessorKey: "submittedBy",
        header: "Submitted By",
        cell: ({ row }) => {
          const submittedBy = row.getValue("submittedBy") as string | null;
          const isPrivate = row.original.isPrivate;

          // For private prayers with no submittedBy (redacted by backend), show "Private"
          if (isPrivate && !submittedBy) {
            return (
              <div className="text-sm text-muted-foreground italic flex items-center gap-1">
                <IconLock className="h-3 w-3" />
                Private
              </div>
            );
          }

          return (
            <div className="text-sm">
              {submittedBy || <span className="text-muted-foreground">—</span>}
            </div>
          );
        },
      },
      {
        id: "location",
        header: "Location",
        cell: ({ row }) => {
          const location = row.original.location;
          return (
            <div className="text-sm">
              {location?.name || (
                <span className="text-muted-foreground">—</span>
              )}
            </div>
          );
        },
      },
    ],
    []
  );

  const handleAssignSelected = () => {
    if (!selectedUserId) {
      toast.error("Please select a team member");
      return;
    }

    const selectedIds = getSelectedIds();
    if (selectedIds.length === 0) {
      toast.error("Please select at least one prayer request");
      return;
    }

    startTransition(async () => {
      const result = await assignSelectedPrayers(slug, {
        prayerRequestIds: selectedIds,
        assignedToId: selectedUserId,
        batchId: batch.id,
      });

      if (result.status === "success") {
        toast.success(result.message);
        router.refresh();
        setRowSelection({});
        setSelectedUserId("");
      } else {
        toast.error(result.message);
      }
    });
  };

  const handleAssignAll = () => {
    if (!selectedUserId) {
      toast.error("Please select a team member");
      return;
    }

    startTransition(async () => {
      const result = await assignAllPrayers(slug, {
        batchId: batch.id,
        assignedToId: selectedUserId,
      });

      if (result.status === "success") {
        toast.success(result.message);
        router.refresh();
        setSelectedUserId("");
      } else {
        toast.error(result.message);
      }
    });
  };

  return (
    <div className="space-y-6">
      {/* Header */}
      <div>
        <Button variant="ghost" size="sm" asChild className="mb-4">
          <Link href={`/church/${slug}/admin/prayer-batches`}>
            <ArrowLeft className="h-4 w-4 mr-2" />
            Back to Batches
          </Link>
        </Button>

        <div className="flex items-start justify-between">
          <div className="space-y-1">
            <h2 className="text-2xl font-bold tracking-tight flex items-center gap-2">
              <Package className="h-6 w-6 text-muted-foreground" />
              {batch.name}
            </h2>
            <div className="flex items-center gap-4 text-sm text-muted-foreground">
              <div className="flex items-center gap-1">
                <Calendar className="h-4 w-4" />
                {format(new Date(batch.batchDate), "MMM d, yyyy")}
              </div>
              {batch.location && (
                <div className="flex items-center gap-1">
                  <MapPin className="h-4 w-4" />
                  {batch.location.name}
                </div>
              )}
              <div className="flex items-center gap-1">
                <FileText className="h-4 w-4" />
                {batch.prayerRequests.length}{" "}
                {batch.prayerRequests.length === 1 ? "prayer" : "prayers"}
              </div>
              {batch.assignedTo && (
                <div className="flex items-center gap-1">
                  <User className="h-4 w-4" />
                  {batch.assignedTo.name || batch.assignedTo.email}
                </div>
              )}
            </div>
          </div>
          <div className="flex items-center gap-2">
            {getStatusBadge(batch.status)}
          </div>
        </div>
      </div>

      {/* Assignment Controls */}
      <Card>
        <CardHeader>
          <CardTitle className="text-lg flex items-center gap-2">
            <UserPlus className="h-5 w-5" />
            Bulk Assignment
          </CardTitle>
        </CardHeader>
        <CardContent className="space-y-4">
          <div className="flex items-center gap-4">
            <Select value={selectedUserId} onValueChange={setSelectedUserId}>
              <SelectTrigger className="w-[300px]">
                <SelectValue placeholder="Select team member" />
              </SelectTrigger>
              <SelectContent>
                {teamMembers.map(member => (
                  <SelectItem key={member.id} value={member.id}>
                    {member.name || member.email}
                  </SelectItem>
                ))}
              </SelectContent>
            </Select>

            <div className="flex gap-2">
              <Button
                onClick={handleAssignSelected}
                disabled={isPending || !selectedUserId || selectedCount === 0}
                variant="default"
              >
                {isPending ? (
                  <>
                    <Loader2 className="mr-2 h-4 w-4 animate-spin" />
                    Assigning...
                  </>
                ) : (
                  <>Assign Selected ({selectedCount})</>
                )}
              </Button>

              <Button
                onClick={handleAssignAll}
                disabled={isPending || !selectedUserId}
                variant="outline"
              >
                {isPending ? (
                  <>
                    <Loader2 className="mr-2 h-4 w-4 animate-spin" />
                    Assigning...
                  </>
                ) : (
                  <>Assign All ({batch.prayerRequests.length})</>
                )}
              </Button>
            </div>
          </div>

          {selectedCount > 0 && (
            <p className="text-sm text-muted-foreground">
              {selectedCount} of {batch.prayerRequests.length} prayers selected
            </p>
          )}
        </CardContent>
      </Card>

      {/* Prayer Requests Table - Using Unified DataTable */}
      <Card>
        <CardHeader>
          <CardTitle className="text-lg">Prayer Requests</CardTitle>
        </CardHeader>
        <CardContent>
          <DataTable
            columns={columns}
            data={batch.prayerRequests}
            variant="compact"
            wrapInCard={false}
            enableRowSelection
            rowSelection={rowSelection}
            onRowSelectionChange={setRowSelection}
            pageSize={10}
            emptyState={{
              icon: <FileText className="h-12 w-12 text-muted-foreground/50" />,
              title: "No prayer requests",
              description: "This batch has no prayer requests.",
            }}
          />
        </CardContent>
      </Card>
    </div>
  );
}<|MERGE_RESOLUTION|>--- conflicted
+++ resolved
@@ -122,11 +122,6 @@
   const [selectedUserId, setSelectedUserId] = useState<string>("");
   const [isPending, startTransition] = useTransition();
   const [rowSelection, setRowSelection] = useState<RowSelectionState>({});
-<<<<<<< HEAD
-  const [sorting, setSorting] = useState<SortingState>([]);
-  const [columnFilters, setColumnFilters] = useState<ColumnFiltersState>([]);
-=======
->>>>>>> cb7e58a3
 
   // Calculate selected count from rowSelection state
   const selectedCount = Object.keys(rowSelection).filter(
