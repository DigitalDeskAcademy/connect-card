--- conflicted
+++ resolved
@@ -154,14 +154,8 @@
   const handleExportCSV = () => {
     // Get either selected rows or all filtered rows
     const selectedRows = table.getFilteredSelectedRowModel().rows;
-<<<<<<< HEAD
-    const rowsToExport = selectedRows.length > 0
-      ? selectedRows
-      : table.getFilteredRowModel().rows;
-=======
     const rowsToExport =
       selectedRows.length > 0 ? selectedRows : table.getFilteredRowModel().rows;
->>>>>>> 6f0ba328
 
     if (rowsToExport.length === 0) {
       toast.error("No volunteers to export");
@@ -212,16 +206,6 @@
     const csvContent = [
       headers.join(","),
       ...csvRows.map(row =>
-<<<<<<< HEAD
-        row.map(cell => {
-          // Escape quotes and wrap in quotes if contains comma or quote
-          const cellStr = String(cell);
-          if (cellStr.includes(",") || cellStr.includes('"') || cellStr.includes("\n")) {
-            return `"${cellStr.replace(/"/g, '""')}"`;
-          }
-          return cellStr;
-        }).join(",")
-=======
         row
           .map(cell => {
             // Escape quotes and wrap in quotes if contains comma or quote
@@ -236,7 +220,6 @@
             return cellStr;
           })
           .join(",")
->>>>>>> 6f0ba328
       ),
     ].join("\n");
 
@@ -245,26 +228,18 @@
     const link = document.createElement("a");
     const url = URL.createObjectURL(blob);
     link.setAttribute("href", url);
-<<<<<<< HEAD
-    link.setAttribute("download", `volunteers-${new Date().toISOString().split("T")[0]}.csv`);
-=======
     link.setAttribute(
       "download",
       `volunteers-${new Date().toISOString().split("T")[0]}.csv`
     );
->>>>>>> 6f0ba328
     document.body.appendChild(link);
     link.click();
     document.body.removeChild(link);
     URL.revokeObjectURL(url);
 
-<<<<<<< HEAD
-    toast.success(`Exported ${rowsToExport.length} volunteer${rowsToExport.length === 1 ? "" : "s"} to CSV`);
-=======
     toast.success(
       `Exported ${rowsToExport.length} volunteer${rowsToExport.length === 1 ? "" : "s"} to CSV`
     );
->>>>>>> 6f0ba328
   };
 
   const table = useReactTable({
@@ -313,13 +288,9 @@
   // Handle background check filter change
   const handleBgCheckFilterChange = (value: string) => {
     setBgCheckFilter(value);
-<<<<<<< HEAD
-    table.getColumn("backgroundCheckStatus")?.setFilterValue(value === "ALL" ? undefined : value);
-=======
     table
       .getColumn("backgroundCheckStatus")
       ?.setFilterValue(value === "ALL" ? undefined : value);
->>>>>>> 6f0ba328
   };
 
   // Calculate pagination details
@@ -338,15 +309,11 @@
         <div className="flex items-center justify-between">
           <CardTitle>{title}</CardTitle>
           <div className="flex items-center gap-2">
-<<<<<<< HEAD
-            <Button onClick={handleExportCSV} variant="outline" className="gap-2">
-=======
             <Button
               onClick={handleExportCSV}
               variant="outline"
               className="gap-2"
             >
->>>>>>> 6f0ba328
               <IconDownload className="h-4 w-4" />
               Export CSV
             </Button>
