--- conflicted
+++ resolved
@@ -92,11 +92,7 @@
         specifier: ^1.1.7
         version: 1.1.7(@types/react-dom@19.1.6(@types/react@19.1.8))(@types/react@19.1.8)(react-dom@19.1.0(react@19.1.0))(react@19.1.0)
       "@radix-ui/react-radio-group":
-<<<<<<< HEAD
-        specifier: ^1.2.3
-=======
         specifier: ^1.3.8
->>>>>>> 316ae856
         version: 1.3.8(@types/react-dom@19.1.6(@types/react@19.1.8))(@types/react@19.1.8)(react-dom@19.1.0(react@19.1.0))(react@19.1.0)
       "@radix-ui/react-select":
         specifier: ^2.2.5
