generator client {
  provider = "prisma-client-js"
  output   = "../lib/generated/prisma"
}

datasource db {
  provider = "postgresql"
  url      = env("DATABASE_URL")
}

/// Organization entity for multi-tenant church structure
/// Represents churches that use the connect card system for member management
model Organization {
  id                    String             @id @default(uuid())
  /// Organization display name (e.g., "First Baptist Church", "Grace Community")
  name                  String
  /// URL-friendly identifier for organization
  slug                  String             @unique
  /// Organization type for business logic and access control
  type                  OrganizationType   @default(CHURCH)
  /// Business domain for email validation and branding
  domain                String?
  /// Organization website URL for branding
  website               String?
  /// Subscription status for billing and access control
  subscriptionStatus    SubscriptionStatus @default(TRIAL)
  /// Trial expiration date for access control
  trialEndsAt           DateTime?
  /// Stripe customer ID for billing
  stripeCustomerId      String?            @unique
  /// Stripe subscription ID for recurring billing
  stripeSubscriptionId  String?            @unique
  /// Subscription start date for billing cycle
  subscriptionStartDate DateTime?
  /// Subscription end date for cancellations
  subscriptionEndDate   DateTime?
  /// Organization creation timestamp
  createdAt             DateTime           @default(now())
  /// Last modification date
  updatedAt             DateTime           @updatedAt
  courses               Course[]
  invitations           Invitation[]
  members               Member[]
  users                 User[]
  churchMembers         ChurchMember[]
  ghlToken              GHLToken?
  payments              Payment[]
  connectCards          ConnectCard[]
  connectCardBatches    ConnectCardBatch[]
  locations             Location[]
  prayerRequests        PrayerRequest[]
  volunteerCategories   VolunteerCategory[]
  prayerBatches         PrayerBatch[]
<<<<<<< HEAD
  // Volunteer Onboarding System
  ministryRequirements    MinistryRequirements[]
  volunteerDocuments      VolunteerDocument[]
  backgroundCheckConfig   BackgroundCheckConfig?
  backgroundCheckRecords  BackgroundCheckRecord[]
  messageTemplates        MessageTemplate[]
  dataExports             DataExport[]
=======
  dataExports           DataExport[]
  // Volunteer Onboarding System
  ministryRequirements   MinistryRequirements[]
  volunteerDocuments     VolunteerDocument[]
  backgroundCheckConfig  BackgroundCheckConfig?
  messageTemplates       MessageTemplate[]
>>>>>>> 316ae856

  @@map("organization")
}

/// Physical location or campus for multi-location churches
/// Tracks different church campuses for connect card assignment and analytics
model Location {
  id             String        @id @default(uuid())
  /// Organization that owns this location
  organizationId String
  /// Location display name (e.g., "Bainbridge", "Bremerton")
  name           String
  /// URL-friendly identifier for location routing
  slug           String
  /// Active status for location management
  isActive       Boolean       @default(true)
  /// Location creation timestamp
  createdAt      DateTime      @default(now())
  /// Last update timestamp
  updatedAt      DateTime      @updatedAt
  organization       Organization       @relation(fields: [organizationId], references: [id], onDelete: Cascade)
  connectCards       ConnectCard[]
  connectCardBatches ConnectCardBatch[]
  users              User[]
  prayerRequests     PrayerRequest[]
  prayerBatches      PrayerBatch[]

  @@unique([organizationId, slug])
  @@index([organizationId])
  @@map("location")
}

/// Organization membership for Better Auth organization plugin
model Member {
  id             String       @id @default(uuid())
  /// User ID from Better Auth
  userId         String
  /// Organization ID
  organizationId String
  /// Member role within organization (owner, admin, member)
  role           String
  /// Membership creation date
  createdAt      DateTime     @default(now())
  /// Last update timestamp
  updatedAt      DateTime     @updatedAt
  organization   Organization @relation(fields: [organizationId], references: [id], onDelete: Cascade)
  user           User         @relation(fields: [userId], references: [id], onDelete: Cascade)

  @@unique([userId, organizationId])
  @@map("member")
}

/// Team invitation system for organization onboarding
model Invitation {
  id             String           @id @default(uuid())
  /// Recipient email address
  email          String
  /// Invited user role in organization
  role           String
  /// Assigned location for staff member (null for Account Owner/Admin with all-location access)
  locationId     String?
  /// Invitation token for secure acceptance
  token          String           @unique
  /// Invitation status
  status         InvitationStatus @default(PENDING)
  /// Token expiration date for security
  expiresAt      DateTime
  /// Organization extending the invitation
  organizationId String
  /// User who sent the invitation
  invitedBy      String
  /// User who accepted the invitation (if accepted)
  acceptedBy     String?
  /// Invitation creation timestamp
  createdAt      DateTime         @default(now())
  /// Last status update timestamp
  updatedAt      DateTime         @updatedAt
  organization   Organization     @relation(fields: [organizationId], references: [id], onDelete: Cascade)

  @@unique([email, organizationId])
  @@map("invitation")
}

/// Core user entity supporting multi-tenant authentication and role-based access control
/// Integrates with Better Auth for OAuth flows and Stripe for payment processing
model User {
  id               String           @id
  /// Primary identifier for authentication and communication
  email            String           @unique
  name             String
  /// Better Auth email verification status
  emailVerified    Boolean
  /// Profile avatar URL from OAuth provider
  image            String?
  createdAt        DateTime
  updatedAt        DateTime
  /// Temporary ban expiration date
  banExpires       DateTime?
  /// Reason for account suspension
  banReason        String?
  /// Account suspension status
  banned           Boolean?
  /// Organization/Church ID for multi-tenant structure
  /// Optional initially, set after organization creation/joining
  organizationId   String?
  /// Role-based access control for multi-tenant architecture
  role             UserRole?
  /// Stripe customer ID for payment processing
  stripeCustomerId     String?  @unique
  /// Default campus/location for staff member
  defaultLocationId    String?
  /// Multi-campus access permission (for admins who need to see all locations)
  /// Account Owners: Always true (via logic, not stored)
  /// Multi-Campus Admins: Explicitly set to true
  /// Campus Admins: false (default) - restricted to defaultLocationId
  /// Staff: false (default) - restricted to defaultLocationId
  canSeeAllLocations   Boolean  @default(false)
  /// Volunteer categories this user can lead (e.g., "Kids Ministry", "Worship Team", "Hospitality")
  /// Used for assignment workflow when connect card users select specific volunteer interests
  volunteerCategories  String[] @default([])
  courses              Course[]
  enrollment        Enrollment[]
  lessonProgress    LessonProgress[]
  accounts          Account[]
  memberships       Member[]
  sessions          Session[]
  organization      Organization? @relation(fields: [organizationId], references: [id], onDelete: Cascade)
  defaultLocation   Location?     @relation(fields: [defaultLocationId], references: [id])
  assignedPrayerRequests PrayerRequest[] @relation("AssignedPrayerRequests")
  assignedPrayerBatches  PrayerBatch[]   @relation("AssignedPrayerBatches")
  assignedConnectCards   ConnectCard[]   @relation("AssignedConnectCards")

  @@index([defaultLocationId])
  @@map("user")
}

/// Better Auth session management with security tracking and admin impersonation support
model Session {
  id                   String   @id
  token                String   @unique
  userId               String
  expiresAt            DateTime
  /// Security tracking for suspicious activity detection
  ipAddress            String?
  /// Browser/device identification for security analysis
  userAgent            String?
  createdAt            DateTime
  updatedAt            DateTime
  /// Active organization ID for multi-tenant context
  activeOrganizationId String?
  /// Admin user ID when session is impersonated for support
  impersonatedBy       String?
  user                 User     @relation(fields: [userId], references: [id], onDelete: Cascade)

  @@map("session")
}

/// OAuth provider accounts (GitHub, Google, etc.) linked to user profiles
model Account {
  id                    String    @id
  userId                String
  /// Provider-specific account identifier
  accountId             String
  /// OAuth provider (github, google, etc.)
  providerId            String
  accessToken           String?
  refreshToken          String?
  accessTokenExpiresAt  DateTime?
  refreshTokenExpiresAt DateTime?
  scope                 String?
  idToken               String?
  /// For email/password authentication
  password              String?
  createdAt             DateTime
  updatedAt             DateTime
  user                  User      @relation(fields: [userId], references: [id], onDelete: Cascade)

  @@map("account")
}

/// Email verification codes and password reset tokens
model Verification {
  id         String    @id
  /// Email address or user identifier
  identifier String
  /// Verification code or token
  value      String
  /// Security expiration for verification attempts
  expiresAt  DateTime
  createdAt  DateTime?
  updatedAt  DateTime?

  @@map("verification")
}

/// Course catalog entity representing individual learning modules with hierarchical content structure
/// Supports Stripe payment integration, multi-level difficulty progression, and instructor management
model Course {
  id                  String        @id @default(uuid())
  /// Display title for course catalog and student dashboard
  title               String
  /// Rich text course description supporting JSON format for Tiptap editor
  description         String
  /// S3/Tigris storage key for course thumbnail and promotional materials
  fileKey             String
  /// Course price in dollars (converted to cents for Stripe processing)
  price               Int
  /// Indicates if course is free within organization subscription
  isFree              Boolean       @default(true)
  /// Estimated completion time in minutes for progress tracking
  duration            Int
  /// Skill level requirement for student filtering
  level               CourseLevel   @default(Beginner)
  /// Stripe Price ID for payment processing and subscription management (optional for free courses)
  stripePriceId       String?       @unique
  /// Course categorization for catalog organization (Development, Design, etc.)
  category            String
  /// Brief course summary for card displays and SEO meta descriptions
  smallDescription    String
  /// URL-friendly identifier for course routing and SEO
  slug                String        @unique
  /// Publication workflow state for instructor content management
  status              CourseStatus  @default(Draft)
  /// Course creation timestamp for analytics and sorting
  createdAt           DateTime      @default(now())
  /// Last modification date for content freshness tracking
  updatedAt           DateTime      @updatedAt
  userId              String
  /// Organization ID for multi-tenant course management (null for platform courses)
  organizationId      String?
  /// Church control to hide courses from members
  isHiddenFromClients Boolean       @default(false)
  /// Platform course flag for system-provided courses
  isPlatformCourse    Boolean       @default(false)
  /// S3/Tigris directory prefix for all course files (enables efficient bulk deletion)
  s3Prefix            String?
  chapter             Chapter[]
  organization        Organization? @relation(fields: [organizationId], references: [id], onDelete: Cascade)
  user                User          @relation(fields: [userId], references: [id], onDelete: Cascade)
  enrollment          Enrollment[]
}

/// Chapter organization entity for course content structuring and sequential lesson delivery
/// Supports drag-and-drop reordering through DND Kit integration for instructor content management
model Chapter {
  id        String   @id @default(uuid())
  /// URL-friendly identifier for chapter routing and customer support
  slug      String
  /// Chapter heading displayed in course navigation and student progress tracking
  title     String
  /// Ordinal sequence number for chapter ordering within course (1, 2, 3...)
  position  Int
  /// Chapter creation timestamp for content development tracking
  createdAt DateTime @default(now())
  /// Last modification date for instructor workflow management
  updatedAt DateTime @updatedAt
  courseId  String
  Course    Course   @relation(fields: [courseId], references: [id], onDelete: Cascade)
  lessons   Lesson[]

  @@unique([courseId, slug])
}

/// Individual lesson content entity supporting video delivery and progress tracking
/// Core learning unit with multimedia content hosted on S3/Tigris storage
model Lesson {
  id             String           @id @default(uuid())
  /// URL-friendly identifier for lesson routing and customer support
  slug           String
  /// Lesson display title for navigation and student dashboard
  title          String
  /// Optional rich text lesson description (JSON format for Tiptap editor)
  description    String?
  /// S3/Tigris storage key for lesson preview image and video poster
  thumbnailKey   String?
  /// S3/Tigris storage key for primary lesson video content
  videoKey       String?
  /// Sequential order within chapter for structured learning progression
  position       Int
  /// S3/Tigris directory prefix for all lesson files (enables efficient bulk deletion)
  s3Prefix       String?
  /// Lesson creation timestamp for instructor workflow tracking
  createdAt      DateTime         @default(now())
  /// Last modification date for content management
  updatedAt      DateTime         @updatedAt
  chapterId      String
  Chapter        Chapter          @relation(fields: [chapterId], references: [id], onDelete: Cascade)
  lessonProgress LessonProgress[]

  @@unique([chapterId, slug])
}

/// Course enrollment record supporting both staff users and church members
/// Manages course access control and integrates with Stripe webhook payment processing
/// Supports flexible enrollment: staff self-enrollment or member assignment
model Enrollment {
  id              String           @id @default(uuid())
  /// Payment amount in dollars (Stripe processes in cents, stored as dollars)
  amount          Int
  /// Payment and enrollment lifecycle state
  status          EnrollmentStatus @default(Pending)
  /// Enrollment creation timestamp for payment processing tracking
  createdAt       DateTime         @default(now())
  /// Status update timestamp for webhook-driven state changes
  updatedAt       DateTime         @updatedAt
  courseId        String
  /// User ID for staff enrollments (church admins, volunteer leaders)
  userId          String?
  /// Church member ID for member enrollments (visitors, members, volunteers)
  churchMemberId  String?
  Course          Course           @relation(fields: [courseId], references: [id], onDelete: Cascade)
  User            User?            @relation(fields: [userId], references: [id], onDelete: Cascade)
  ChurchMember    ChurchMember?    @relation(fields: [churchMemberId], references: [id], onDelete: Cascade)

  @@unique([userId, courseId])
  @@unique([churchMemberId, courseId])
}

/// Individual lesson completion tracking for progress analytics and course advancement
/// Supports confetti celebrations, progress bars, and learning path unlocking features
/// Tracks progress for both staff users and church members
model LessonProgress {
  id             String        @id @default(uuid())
  /// Binary completion state - lesson watched and marked complete
  completed      Boolean       @default(false)
  /// Initial progress record creation (lesson first accessed)
  createdAt      DateTime      @default(now())
  /// Completion timestamp for learning analytics and certificates
  updatedAt      DateTime      @updatedAt
  /// User ID for staff progress tracking
  userId         String?
  /// Church member ID for member progress tracking
  churchMemberId String?
  lessonId       String
  Lesson         Lesson        @relation(fields: [lessonId], references: [id], onDelete: Cascade)
  User           User?         @relation(fields: [userId], references: [id], onDelete: Cascade)
  ChurchMember   ChurchMember? @relation(fields: [churchMemberId], references: [id], onDelete: Cascade)

  @@unique([userId, lessonId])
  @@unique([churchMemberId, lessonId])
}

/// GoHighLevel OAuth token storage for API integration per organization
/// Access tokens expire after 24 hours, refresh tokens valid for 1 year
/// Supports both location-level and agency-level OAuth connections
/// Used for SMS automations triggered by connect card scanning
model GHLToken {
  id             String       @id @default(uuid())
  /// Organization this token belongs to
  organizationId String       @unique
  /// OAuth access token for GHL API calls (expires ~24 hours)
  accessToken    String
  /// OAuth refresh token to get new access tokens (expires 1 year)
  refreshToken   String
  /// Access token expiration timestamp
  expiresAt      DateTime
  /// GHL location ID for location-level OAuth (null for agency-level)
  locationId     String?
  /// GHL company ID for agency-level OAuth (null for location-level)
  companyId      String?
  /// Token scopes granted during OAuth authorization
  scopes         String[]
  /// Token creation timestamp
  createdAt      DateTime     @default(now())
  /// Last token refresh timestamp
  updatedAt      DateTime     @updatedAt
  organization   Organization @relation(fields: [organizationId], references: [id], onDelete: Cascade)

  @@map("ghl_token")
}

/// Upload batch for connect card processing
/// Groups cards uploaded together for batch processing and location tracking
model ConnectCardBatch {
  id             String      @id @default(cuid())
  /// Organization that owns this batch
  organizationId String
  /// Campus/location where cards were collected
  locationId     String?
  /// User who uploaded this batch
  uploadedBy     String
  /// Batch display name (e.g., "Bainbridge - Nov 4, 2025")
  name           String
  /// Number of cards in this batch (denormalized for performance)
  cardCount      Int         @default(0)
  /// Batch processing status
  status         BatchStatus @default(PENDING)
  /// Optional batch notes (e.g., "Morning Service", "Special Event")
  notes          String?
  /// When batch was created
  createdAt      DateTime    @default(now())
  /// Last update timestamp
  updatedAt      DateTime    @updatedAt
  organization   Organization @relation(fields: [organizationId], references: [id], onDelete: Cascade)
  location       Location?    @relation(fields: [locationId], references: [id])
  cards          ConnectCard[]

  @@index([organizationId, status])
  @@index([organizationId, locationId])
  @@index([createdAt])
  @@map("connect_card_batch")
}

/// Connect card scanning and OCR data management
/// Stores scanned visitor cards with extracted information for follow-up
model ConnectCard {
  id               String             @id @default(uuid())
  /// Organization that owns this connect card
  organizationId   String
  /// S3/Tigris storage key for scanned card image
  imageKey         String
  /// SHA-256 hash of image for duplicate detection
  imageHash        String?
  /// Raw OCR text output from scanning service
  rawText          String?
  /// Structured extracted data (JSON format)
  extractedData    Json?
  /// Extracted visitor name
  name             String?
  /// Extracted email address
  email            String?
  /// Extracted phone number
  phone            String?
  /// Extracted physical address
  address          String?
  /// Prayer request or notes from card
  prayerRequest    String?
  /// Type of visit (First Time, Regular Attender, etc.)
  visitType        String?
  /// Areas of interest or ministry preferences
  interests        String[]           @default([])
  /// Specific volunteer category if "Volunteering" interest selected
  volunteerCategory String?
  /// Assigned volunteer leader for follow-up (only for non-General volunteer categories)
  assignedLeaderId  String?
  /// SMS automation workflow enabled for volunteer onboarding
  smsAutomationEnabled Boolean @default(false)
  /// Send notification message to assigned volunteer leader
  sendMessageToLeader Boolean @default(false)
  /// Send background check information to volunteer
  sendBackgroundCheckInfo Boolean @default(false)
  /// Volunteer onboarding pipeline status (Inquiry → Planning Center Ready)
  volunteerOnboardingStatus VolunteerOnboardingStatus?
  /// Tracking which documents were sent (background check, policies, forms)
  volunteerDocumentsSent    Json?
  /// Scheduled orientation date for volunteer
  volunteerOrientationDate  DateTime?
  /// Timeline notes for volunteer onboarding process
  volunteerOnboardingNotes  String?
  /// Export tracking - when this card was last exported to external system
  lastExportedAt            DateTime?
  /// User who performed the last export
  lastExportedBy            String?
  /// Format of the last export (planning_center, breeze, generic)
  lastExportFormat          String?
  /// Processing status of the card
  status           ConnectCardStatus  @default(PENDING)
  /// Validation issues found during quality check (JSON array)
  validationIssues Json?
  /// Linked church member after processing
  churchMemberId   String?
  /// Campus/location where card was scanned
  locationId       String?
  /// Batch this card belongs to
  batchId          String?
  /// User who scanned the card
  scannedBy        String?
  /// When the card was scanned
  scannedAt        DateTime           @default(now())
  /// Card creation timestamp
  createdAt        DateTime           @default(now())
  /// Last update timestamp
  updatedAt        DateTime           @updatedAt
  organization     Organization       @relation(fields: [organizationId], references: [id], onDelete: Cascade)
  churchMember     ChurchMember?      @relation(fields: [churchMemberId], references: [id])
  location         Location?          @relation(fields: [locationId], references: [id])
  batch            ConnectCardBatch?  @relation(fields: [batchId], references: [id])
  assignedLeader   User?              @relation("AssignedConnectCards", fields: [assignedLeaderId], references: [id])
  prayerRequests   PrayerRequest[]
  /// Last time this card was included in a data export
  lastExportedAt   DateTime?
  /// User ID who last exported this card
  lastExportedBy   String?
  /// Format of last export (for tracking)
  lastExportFormat String?

  @@index([organizationId, status])
  @@index([organizationId, locationId])
  @@index([scannedAt])
  @@index([imageHash])
  @@index([lastExportedAt])
  @@map("connect_card")
}

<<<<<<< HEAD
/// Data export formats for ChMS integrations
enum DataExportFormat {
  /// Planning Center People CSV format
  PLANNING_CENTER_CSV
  /// Breeze ChMS CSV format
  BREEZE_CSV
  /// Generic CSV with all fields
  GENERIC_CSV
}

/// Tracks data exports for ChMS integrations
/// Stores export metadata and file references for re-download capability
=======
/// Data export job tracking for CSV exports and future API syncs
/// Stores export history with S3 file references for re-download capability
>>>>>>> 316ae856
model DataExport {
  id             String           @id @default(cuid())
  /// Organization that owns this export
  organizationId String
<<<<<<< HEAD
  /// Export format used
  format         DataExportFormat
  /// Filters applied (JSON: locationId, onlyNew, dateRange)
  filters        Json?
  /// Number of records exported
  recordCount    Int
  /// Generated filename
  fileName       String
  /// S3/Tigris storage key for CSV file
  fileKey        String
  /// File size in bytes
  fileSizeBytes  Int?
  /// User ID who created the export
  exportedBy     String
  /// When export was created
  exportedAt     DateTime         @default(now())
  /// When file was last downloaded
  downloadedAt   DateTime?
  /// Organization relation
=======
  /// Export format (determines column mapping)
  format         DataExportFormat
  /// Filters applied to this export (JSON: locationId, dateFrom, dateTo, onlyNew)
  filters        Json?
  /// Number of records exported
  recordCount    Int
  /// Generated filename (e.g., "connect-cards-2025-11-26.csv")
  fileName       String
  /// S3/Tigris storage key for the exported file
  fileKey        String
  /// File size in bytes
  fileSizeBytes  Int?
  /// User who initiated the export
  exportedBy     String
  /// When the export was created
  exportedAt     DateTime         @default(now())
  /// When the file was downloaded (null if not yet downloaded)
  downloadedAt   DateTime?

>>>>>>> 316ae856
  organization   Organization     @relation(fields: [organizationId], references: [id], onDelete: Cascade)

  @@index([organizationId, exportedAt])
  @@map("data_export")
}

<<<<<<< HEAD
=======
/// Export format options for CSV generation
enum DataExportFormat {
  /// Planning Center People import format
  PLANNING_CENTER_CSV
  /// Breeze ChMS import format
  BREEZE_CSV
  /// Generic CSV with all fields
  GENERIC_CSV
}

>>>>>>> 316ae856
/// Church member profiles - unified model for all people in the church system
/// Supports multiple member types: Visitors, Members, Volunteers, Staff
/// Integration-agnostic design supports GHL, direct signup, connect card scanning, etc.
model ChurchMember {
  id             String                @id @default(uuid())
  /// Organization managing this member (the church)
  organizationId String
  /// Type of member for business logic and filtering
  memberType     MemberType            @default(VISITOR)
  /// Member display name
  name           String
  /// Primary email for communication and enrollment notifications
  email          String?
  /// Member phone number
  phone          String?
  /// Physical address
  address        String?
  /// Timezone for scheduling and notifications
  timezone       String?
  /// Date of first visit to the church
  visitDate      DateTime?
  /// Date they became an official member
  memberSince    DateTime?
  /// Small group or community group ID
  smallGroupId   String?
  /// Serving team or volunteer team ID
  servingTeamId  String?
  /// CRM fields
  tags           String[]              @default([])
  customFields   Json?
  /// Learning assignments and course access (LMS features)
  enrollments    Enrollment[]
  /// Progress tracking across all courses
  lessonProgress LessonProgress[]
  /// External system integrations (GHL, etc.)
  integrations   MemberIntegration[]
  /// CRM relationships
  notes          MemberNote[]
  appointments   Appointment[]
  messages       Message[]
  tasks          Task[]
  connectCards   ConnectCard[]
  /// Payments made by this member
  payments       Payment[]
  /// Volunteer profile (one-to-one relationship)
  volunteer      Volunteer?
<<<<<<< HEAD
  /// Volunteer onboarding: documents received
  documentDeliveries     DocumentDelivery[]
  /// Volunteer onboarding: background check record
  backgroundCheckRecord  BackgroundCheckRecord?
=======
  /// Document deliveries for onboarding
  documentDeliveries DocumentDelivery[]
>>>>>>> 316ae856
  /// Member creation timestamp
  createdAt      DateTime              @default(now())
  /// Last profile update
  updatedAt      DateTime              @updatedAt
  organization   Organization          @relation(fields: [organizationId], references: [id], onDelete: Cascade)

  @@unique([organizationId, email])
  @@index([organizationId])
  @@index([organizationId, memberType])
  @@map("church_member")
}

/// Provider-agnostic integration tracking for church members
/// Supports multiple external systems (GHL, etc.)
/// Decouples core member data from integration-specific metadata
model MemberIntegration {
  id             String        @id @default(uuid())
  /// Member this integration belongs to
  churchMemberId String
  /// Integration provider (e.g., "ghl")
  provider       String
  /// Provider's unique identifier (GHL contactId, etc.)
  externalId     String
  /// Provider-specific metadata stored as JSON
  externalData   Json?
  /// Last successful sync timestamp
  lastSyncAt     DateTime?
  /// Integration status for monitoring
  syncStatus     String        @default("active")
  /// Integration creation timestamp
  createdAt      DateTime      @default(now())
  /// Last sync attempt timestamp
  updatedAt      DateTime      @updatedAt
  churchMember   ChurchMember  @relation(fields: [churchMemberId], references: [id], onDelete: Cascade)

  @@unique([provider, externalId])
  @@index([churchMemberId, provider])
  @@map("member_integration")
}

/// Notes and comments about church members for relationship management
model MemberNote {
  id             String       @id @default(uuid())
  /// Member this note belongs to
  churchMemberId String
  /// Organization for data isolation
  organizationId String
  /// Note content
  content        String
  /// User who created the note
  createdBy      String
  /// Note creation timestamp
  createdAt      DateTime     @default(now())
  /// Last update timestamp
  updatedAt      DateTime     @updatedAt
  churchMember   ChurchMember @relation(fields: [churchMemberId], references: [id], onDelete: Cascade)

  @@index([organizationId, churchMemberId])
  @@map("member_note")
}

/// Appointment and calendar event tracking for church members
model Appointment {
  id               String            @id @default(uuid())
  /// Member this appointment is with
  churchMemberId   String
  /// Organization for data isolation
  organizationId   String
  /// Calendar provider integration
  calendarProvider String?           // "cal.com" | "calendly" | "ghl"
  /// External calendar event ID
  externalEventId  String?
  /// Appointment title
  title            String
  /// Appointment description
  description      String?
  /// Start date and time
  startTime        DateTime
  /// End date and time
  endTime          DateTime
  /// Timezone for the appointment
  timezone         String
  /// Current appointment status
  status           AppointmentStatus @default(SCHEDULED)
  /// Location or meeting link
  location         String?
  /// Reminder sent flag
  reminderSent     Boolean           @default(false)
  /// Last sync with external calendar
  syncedAt         DateTime?
  /// Creation timestamp
  createdAt        DateTime          @default(now())
  /// Last update timestamp
  updatedAt        DateTime          @updatedAt
  churchMember     ChurchMember      @relation(fields: [churchMemberId], references: [id], onDelete: Cascade)

  @@index([organizationId, startTime])
  @@index([churchMemberId])
  @@map("appointment")
}

/// Message and communication tracking for church members
model Message {
  id             String           @id @default(uuid())
  /// Member this message is with
  churchMemberId String
  /// Organization for data isolation
  organizationId String
  /// Message direction
  direction      MessageDirection // INBOUND | OUTBOUND
  /// Communication channel
  channel        MessageChannel   // EMAIL | SMS | CHAT | CALL
  /// Message content
  content        String
  /// Current message status
  status         MessageStatus    @default(SENT)
  /// When message was sent
  sentAt         DateTime?
  /// When message was delivered
  deliveredAt    DateTime?
  /// When message was read
  readAt         DateTime?
  /// Integration provider
  provider       String?          // "ghl" | "twilio" | "sendgrid"
  /// External message ID
  externalId     String?
  /// Creation timestamp
  createdAt      DateTime         @default(now())
  /// Last update timestamp
  updatedAt      DateTime         @updatedAt
  churchMember   ChurchMember     @relation(fields: [churchMemberId], references: [id], onDelete: Cascade)

  @@index([organizationId, churchMemberId])
  @@map("message")
}

/// Task and to-do management for church members
model Task {
  id             String       @id @default(uuid())
  /// Member this task is related to
  churchMemberId String
  /// Organization for data isolation
  organizationId String
  /// Task title
  title          String
  /// Task description
  description    String?
  /// Due date for the task
  dueDate        DateTime?
  /// Task completion status
  status         TaskStatus   @default(PENDING)
  /// Task priority level
  priority       TaskPriority @default(MEDIUM)
  /// User assigned to the task
  assignedTo     String?
  /// Task completion date
  completedAt    DateTime?
  /// Creation timestamp
  createdAt      DateTime     @default(now())
  /// Last update timestamp
  updatedAt      DateTime     @updatedAt
  churchMember   ChurchMember @relation(fields: [churchMemberId], references: [id], onDelete: Cascade)

  @@index([organizationId, dueDate])
  @@index([churchMemberId])
  @@index([assignedTo])
  @@map("task")
}

// ============================================================================
// VOLUNTEER MANAGEMENT SYSTEM
// ============================================================================

/// Volunteer profile extending ChurchMember with volunteer-specific information
/// One-to-one relationship with ChurchMember (not all members are volunteers)
model Volunteer {
  id                    String                     @id @default(uuid())
  /// Reference to the church member this volunteer profile belongs to
  churchMemberId        String                     @unique
  /// Organization for multi-tenant isolation
  organizationId        String
  /// Default location for multi-campus churches
  locationId            String?
  /// Volunteer status for lifecycle management
  status                VolunteerStatus            @default(ACTIVE)
  /// Date the volunteer started serving
  startDate             DateTime                   @default(now())
  /// Date the volunteer stopped serving (if inactive)
  endDate               DateTime?
  /// Reason for leaving (if inactive)
  inactiveReason        String?
  /// Emergency contact name
  emergencyContactName  String?
  /// Emergency contact phone
  emergencyContactPhone String?
  /// Background check status for kids ministry
  backgroundCheckStatus BackgroundCheckStatus      @default(NOT_STARTED)
  /// Background check completion date
  backgroundCheckDate   DateTime?
  /// Background check expiration date (typically 2-3 years)
  backgroundCheckExpiry DateTime?
  /// Notes about the volunteer (preferences, restrictions, etc.)
  notes                 String?
  /// Custom fields for church-specific data
  customFields          Json?
  /// Optimistic locking version for concurrent edit protection
  version               Int                        @default(0)
  /// Volunteer creation timestamp
  createdAt             DateTime                   @default(now())
  /// Last update timestamp
  updatedAt             DateTime                   @updatedAt
  /// Relations
  churchMember          ChurchMember               @relation(fields: [churchMemberId], references: [id], onDelete: Cascade)
  categories            VolunteerCategory[]
  skills                VolunteerSkill[]
  availability          VolunteerAvailability[]
  shifts                VolunteerShift[]

  @@index([organizationId])
  @@index([organizationId, status])
  @@index([organizationId, locationId])
  @@index([backgroundCheckStatus])
  @@map("volunteer")
}

/// Volunteer category assignments - many-to-many relationship
/// Allows volunteers to serve in multiple ministry areas
/// Used to route connect card inquiries to appropriate ministry leaders
model VolunteerCategory {
  id             String                @id @default(uuid())
  /// Reference to volunteer this category assignment belongs to
  volunteerId    String
  /// Organization for multi-tenant isolation
  organizationId String
  /// Category type (greeter, usher, kids ministry, etc.)
  category       VolunteerCategoryType
  /// When this category was assigned
  assignedAt     DateTime              @default(now())
  /// User who assigned this category (if tracked)
  assignedBy     String?
  /// Notes about this specific category assignment
  notes          String?
  /// Creation timestamp
  createdAt      DateTime              @default(now())
  /// Last update timestamp
  updatedAt      DateTime              @updatedAt
  /// Relations
  volunteer      Volunteer             @relation(fields: [volunteerId], references: [id], onDelete: Cascade)
  organization   Organization          @relation(fields: [organizationId], references: [id], onDelete: Cascade)

  @@unique([volunteerId, category])
  @@index([volunteerId])
  @@index([organizationId, category])
  @@map("volunteer_category")
}

/// Serving opportunities - ministry roles that need volunteers
/// Examples: Greeter, Usher, Kids Ministry, Worship Team, Parking, Coffee/Hospitality
model ServingOpportunity {
  id                 String                        @id @default(uuid())
  /// Organization for multi-tenant isolation
  organizationId     String
  /// Location for multi-campus churches (null = all locations)
  locationId         String?
  /// Opportunity name (e.g., "Sunday Greeter", "Kids Ministry Helper")
  name               String
  /// Detailed description of the role
  description        String?
  /// Ministry or team category (e.g., "Hospitality", "Kids Ministry")
  category           String?
  /// Number of volunteers needed per service/event
  volunteersNeeded   Int                           @default(1)
  /// Day of week for regular opportunities (0=Sunday, 6=Saturday, null=varies)
  dayOfWeek          Int?
  /// Service time or time slot
  serviceTime        String?
  /// Duration in minutes (e.g., 120 for 2-hour shift)
  durationMinutes    Int?
  /// Whether this opportunity is active and accepting volunteers
  isActive           Boolean                       @default(true)
  /// Whether this is a recurring opportunity (weekly, bi-weekly)
  isRecurring        Boolean                       @default(true)
  /// Recurrence pattern for scheduling (weekly, biweekly, monthly)
  recurrencePattern  RecurrencePattern?            @default(WEEKLY)
  /// Sort order for display
  sortOrder          Int                           @default(0)
  /// Custom fields for church-specific data
  customFields       Json?
  /// Optimistic locking version for concurrent edit protection
  version            Int                           @default(0)
  /// Creation timestamp
  createdAt          DateTime                      @default(now())
  /// Last update timestamp
  updatedAt          DateTime                      @updatedAt
  /// Relations
  requiredSkills     ServingOpportunitySkill[]
  shifts             VolunteerShift[]

  @@index([organizationId])
  @@index([organizationId, isActive])
  @@index([organizationId, locationId])
  @@index([organizationId, category])
  @@map("serving_opportunity")
}

/// Skills and qualifications volunteers can have
/// Examples: "Background Check Cleared", "Musical Ability", "CPR Certified"
model VolunteerSkill {
  id             String   @id @default(uuid())
  /// Volunteer this skill belongs to
  volunteerId    String
  /// Skill name or qualification
  skillName      String
  /// Skill level or proficiency (beginner, intermediate, advanced)
  proficiency    String?
  /// Whether this skill is verified/certified
  isVerified     Boolean  @default(false)
  /// Verification date
  verifiedDate   DateTime?
  /// Expiration date for time-limited certifications
  expiryDate     DateTime?
  /// Notes about this skill
  notes          String?
  /// Creation timestamp
  createdAt      DateTime @default(now())
  /// Last update timestamp
  updatedAt      DateTime @updatedAt
  /// Relations
  volunteer      Volunteer @relation(fields: [volunteerId], references: [id], onDelete: Cascade)

  @@index([volunteerId])
  @@index([skillName])
  @@map("volunteer_skill")
}

/// Many-to-many relationship between serving opportunities and required skills
model ServingOpportunitySkill {
  id                   String             @id @default(uuid())
  /// Serving opportunity requiring this skill
  servingOpportunityId String
  /// Required skill name
  skillName            String
  /// Whether this skill is required (true) or preferred (false)
  isRequired           Boolean            @default(true)
  /// Creation timestamp
  createdAt            DateTime           @default(now())
  /// Relations
  servingOpportunity   ServingOpportunity @relation(fields: [servingOpportunityId], references: [id], onDelete: Cascade)

  @@unique([servingOpportunityId, skillName])
  @@index([servingOpportunityId])
  @@map("serving_opportunity_skill")
}

/// Volunteer availability patterns and blackout dates
model VolunteerAvailability {
  id                String             @id @default(uuid())
  /// Volunteer this availability belongs to
  volunteerId       String
  /// Type of availability (recurring schedule or specific blackout date)
  availabilityType  AvailabilityType
  /// Day of week (0=Sunday, 6=Saturday) for recurring availability
  dayOfWeek         Int?
  /// Start date for availability or blackout period
  startDate         DateTime?
  /// End date for blackout period (null for recurring availability)
  endDate           DateTime?
  /// Start time for recurring availability (e.g., "09:00")
  startTime         String?
  /// End time for recurring availability (e.g., "12:00")
  endTime           String?
  /// Whether volunteer is available (true) or unavailable (false) during this time
  isAvailable       Boolean            @default(true)
  /// Reason for unavailability (vacation, work conflict, etc.)
  reason            String?
  /// Recurrence pattern (weekly, biweekly, monthly)
  recurrencePattern RecurrencePattern? @default(WEEKLY)
  /// Notes about this availability
  notes             String?
  /// Creation timestamp
  createdAt         DateTime           @default(now())
  /// Last update timestamp
  updatedAt         DateTime           @updatedAt
  /// Relations
  volunteer         Volunteer          @relation(fields: [volunteerId], references: [id], onDelete: Cascade)

  @@index([volunteerId])
  @@index([volunteerId, availabilityType])
  @@index([startDate, endDate])
  @@map("volunteer_availability")
}

/// Scheduled volunteer shifts - assignments of volunteers to serving opportunities
model VolunteerShift {
  id                   String             @id @default(uuid())
  /// Organization for multi-tenant isolation
  organizationId       String
  /// Location for multi-campus churches
  locationId           String?
  /// Volunteer assigned to this shift
  volunteerId          String
  /// Serving opportunity for this shift
  servingOpportunityId String
  /// Shift date
  shiftDate            DateTime
  /// Shift start time
  startTime            String
  /// Shift end time
  endTime              String
  /// Current shift status
  status               ShiftStatus        @default(SCHEDULED)
  /// Whether volunteer confirmed they'll attend
  isConfirmed          Boolean            @default(false)
  /// Check-in timestamp (when volunteer arrived)
  checkInTime          DateTime?
  /// Check-out timestamp (when volunteer left)
  checkOutTime         DateTime?
  /// Whether reminder was sent
  reminderSent         Boolean            @default(false)
  /// Notes about this shift
  notes                String?
  /// Optimistic locking version for concurrent edit protection
  version              Int                @default(0)
  /// Creation timestamp
  createdAt            DateTime           @default(now())
  /// Last update timestamp
  updatedAt            DateTime           @updatedAt
  /// Relations
  volunteer            Volunteer          @relation(fields: [volunteerId], references: [id], onDelete: Cascade)
  servingOpportunity   ServingOpportunity @relation(fields: [servingOpportunityId], references: [id], onDelete: Cascade)

  @@index([organizationId])
  @@index([organizationId, shiftDate])
  @@index([organizationId, locationId])
  @@index([volunteerId])
  @@index([servingOpportunityId])
  @@index([shiftDate, status])
  @@map("volunteer_shift")
}

// ============================================================================
// VOLUNTEER MANAGEMENT ENUMS
// ============================================================================

/// Volunteer lifecycle status
enum VolunteerStatus {
  /// Volunteer is actively serving
  ACTIVE
  /// Volunteer is on temporary break (sabbatical, personal reasons)
  ON_BREAK
  /// Volunteer is no longer serving
  INACTIVE
  /// Volunteer application pending approval
  PENDING_APPROVAL
}

/// Background check status for kids ministry and sensitive roles
enum BackgroundCheckStatus {
  /// Background check not yet initiated
  NOT_STARTED
  /// Background check in progress
  IN_PROGRESS
  /// Background check completed and passed
  CLEARED
  /// Background check failed or flagged
  FLAGGED
  /// Background check expired and needs renewal
  EXPIRED
}

/// Volunteer onboarding pipeline status
/// Tracks progress from inquiry to Planning Center ready
enum VolunteerOnboardingStatus {
  /// Initial volunteer interest expressed
  INQUIRY
  /// Welcome message sent to volunteer
  WELCOME_SENT
  /// Ministry documents shared (background check, policies, forms)
  DOCUMENTS_SHARED
  /// Introduced to volunteer leader
  LEADER_CONNECTED
  /// Orientation scheduled
  ORIENTATION_SET
  /// Ready to be added to Planning Center
  READY
  /// Exported to Planning Center (final state)
  ADDED_TO_PCO
}

/// Volunteer category types for ministry assignment routing
/// Used to route connect card inquiries to appropriate ministry leaders
enum VolunteerCategoryType {
  /// General volunteer (default category for new volunteers)
  GENERAL
  /// Sunday morning greeter
  GREETER
  /// Usher for seating and offering
  USHER
  /// Kids ministry volunteer (requires background check)
  KIDS_MINISTRY
  /// Worship team musician or vocalist
  WORSHIP_TEAM
  /// Parking lot attendant
  PARKING
  /// Coffee and hospitality
  HOSPITALITY
  /// Audio/visual technician
  AV_TECH
  /// Prayer team member
  PRAYER_TEAM
  /// Other ministry not listed above
  OTHER
}

/// Availability type for scheduling
enum AvailabilityType {
  /// Regular weekly/recurring availability
  RECURRING
  /// Specific blackout date or unavailable period
  BLACKOUT
  /// One-time availability for special event
  ONE_TIME
}

/// Recurrence pattern for schedules
enum RecurrencePattern {
  /// Every week
  WEEKLY
  /// Every two weeks
  BIWEEKLY
  /// Once per month
  MONTHLY
  /// First [day] of the month
  FIRST_OF_MONTH
  /// Third [day] of the month
  THIRD_OF_MONTH
  /// Does not repeat
  ONE_TIME
}

/// Volunteer shift status
enum ShiftStatus {
  /// Shift is scheduled but not confirmed
  SCHEDULED
  /// Volunteer confirmed attendance
  CONFIRMED
  /// Volunteer checked in (arrived)
  CHECKED_IN
  /// Shift completed successfully
  COMPLETED
  /// Volunteer did not show up
  NO_SHOW
  /// Shift was cancelled
  CANCELLED
}

/// Organization types for business logic and access control
enum OrganizationType {
  /// Platform organization
  PLATFORM
  /// Individual church organization
  CHURCH
  /// Multi-church network or denomination
  NETWORK
}

/// Subscription status for billing and access control
enum SubscriptionStatus {
  /// Free trial period
  TRIAL
  /// Active paid subscription
  ACTIVE
  /// Payment past due
  PAST_DUE
  /// Subscription cancelled
  CANCELLED
  /// Account suspended
  SUSPENDED
}

/// Invitation lifecycle states
enum InvitationStatus {
  /// Invitation sent, awaiting response
  PENDING
  /// Invitation accepted by recipient
  ACCEPTED
  /// Invitation declined by recipient
  DECLINED
  /// Invitation expired or revoked
  EXPIRED
}

/// Course difficulty progression levels for student skill matching and content filtering
enum CourseLevel {
  /// Essential features that must be learned first
  Core
  /// Entry-level courses requiring no prior experience
  Beginner
  /// Courses requiring basic foundational knowledge in the subject area
  Intermediate
  /// Expert-level courses for experienced practitioners
  Advanced
}

/// Course publication and lifecycle management states for instructor workflow
enum CourseStatus {
  /// Course under development, not visible to students in catalog
  Draft
  /// Live course available for enrollment and purchase
  Published
  /// Discontinued course, existing enrollments maintained but no new sales
  Archived
}

/// Enrollment payment and access lifecycle states for Stripe webhook processing
enum EnrollmentStatus {
  /// Initial state after course purchase, awaiting payment confirmation
  Pending
  /// Payment confirmed, student has full course access and can track progress
  Active
  /// Payment failed or refunded, course access revoked but enrollment record preserved
  Cancelled
}

/// User roles for multi-tenant access control and business logic
enum UserRole {
  /// Platform administrators (employees)
  platform_admin
  /// Church owner (primary account holder, billing admin)
  church_owner
  /// Church team member (can manage content and members)
  church_admin
  /// Volunteer leader (can view and manage their team)
  volunteer_leader
  /// End user/client (matches Better Auth's default "user")
  user
}

/// Member types for categorizing people in the church system
enum MemberType {
  /// First-time visitor to the church
  VISITOR
  /// Returning visitor (not yet a member)
  RETURNING
  /// Committed church member
  MEMBER
  /// Active volunteer serving in ministry
  VOLUNTEER
  /// Paid church staff member
  STAFF
}

/// Connect card processing status
enum ConnectCardStatus {
  /// Card scanned, awaiting OCR processing
  PENDING
  /// OCR completed, data extracted
  EXTRACTED
  /// Staff reviewed and verified data
  REVIEWED
  /// Member created/updated from card data
  PROCESSED
  /// Card rejected (duplicate, illegible, etc.)
  REJECTED
}

/// Batch processing status
enum BatchStatus {
  /// Cards uploaded, awaiting review
  PENDING
  /// Batch currently being reviewed
  IN_REVIEW
  /// All cards reviewed and processed
  COMPLETED
  /// Batch archived for historical records
  ARCHIVED
}

/// Appointment status tracking
enum AppointmentStatus {
  /// Appointment is scheduled
  SCHEDULED
  /// Appointment is confirmed
  CONFIRMED
  /// Appointment was completed
  COMPLETED
  /// Appointment was cancelled
  CANCELLED
  /// Member was a no-show
  NO_SHOW
}

/// Message direction for communication tracking
enum MessageDirection {
  /// Message received from member
  INBOUND
  /// Message sent to member
  OUTBOUND
}

/// Communication channels for messages
enum MessageChannel {
  /// Email communication
  EMAIL
  /// SMS text message
  SMS
  /// Chat/instant message
  CHAT
  /// Phone call
  CALL
  /// Social media message
  SOCIAL
}

/// Message delivery status
enum MessageStatus {
  /// Message sent
  SENT
  /// Message delivered
  DELIVERED
  /// Message read/opened
  READ
  /// Message failed to send
  FAILED
  /// Message bounced
  BOUNCED
}

/// Task status tracking
enum TaskStatus {
  /// Task is pending
  PENDING
  /// Task in progress
  IN_PROGRESS
  /// Task completed
  COMPLETED
  /// Task cancelled
  CANCELLED
}

/// Task priority levels
enum TaskPriority {
  /// Low priority
  LOW
  /// Medium priority
  MEDIUM
  /// High priority
  HIGH
  /// Urgent priority
  URGENT
}

/// Payment transaction entity for tracking donations and member payments
/// Synced from GoHighLevel via webhooks when payments are collected
model Payment {
  id              String        @id @default(cuid())
  /// Organization that received this payment
  organizationId  String
  /// GoHighLevel payment/invoice ID for sync reference
  ghlPaymentId    String?       @unique
  /// GoHighLevel contact ID for member reference (stored for sync)
  ghlContactId    String?
  /// Internal member ID (optional - linked after member sync)
  churchMemberId  String?
  /// Stripe payment intent ID if available
  stripePaymentId String?

  /// Member information (denormalized for performance)
  memberName  String?
  memberEmail String?
  memberPhone String?

  /// Payment details
  amount        Decimal       @db.Decimal(10, 2)
  /// Payment status
  status        PaymentStatus @default(PENDING)
  /// Payment method used (card, cash, etc)
  paymentMethod String?
  /// Invoice/receipt number
  invoiceNumber String?
  /// Payment description/notes
  description   String?

  /// Timestamps
  paidAt    DateTime?
  createdAt DateTime  @default(now())
  updatedAt DateTime  @updatedAt

  /// Relations
  organization Organization  @relation(fields: [organizationId], references: [id], onDelete: Cascade)
  churchMember ChurchMember? @relation(fields: [churchMemberId], references: [id])

  @@index([organizationId, status])
  @@index([ghlPaymentId])
  @@index([paidAt])
  @@map("payment")
}

/// Prayer request tracking and management for church prayer ministry
/// Supports privacy controls, team assignments, and follow-up tracking
model PrayerRequest {
  id             String              @id @default(uuid())
  /// Organization that owns this prayer request
  organizationId String
  /// Campus/location where request originated (null for multi-campus requests)
  locationId     String?

  /// Request details
  /// Full prayer request text (max 2000 characters)
  request        String              @db.Text
  /// Prayer category for filtering and reporting
  category       String?
  /// Privacy flag - true = only visible to assigned team and admins
  isPrivate      Boolean             @default(false)
  /// Urgency flag for priority requests
  isUrgent       Boolean             @default(false)

  /// Source tracking
  /// Link to originating connect card (if from card scan)
  connectCardId  String?
  /// Prayer batch this request belongs to
  prayerBatchId  String?
  /// Name of person submitting request (if not from connect card)
  submittedBy    String?
  /// Submitter email for follow-up communication
  submitterEmail String?
  /// Submitter phone for follow-up communication
  submitterPhone String?

  /// Assignment and tracking
  /// Current workflow status
  status         PrayerRequestStatus @default(PENDING)
  /// User ID of assigned prayer team member
  assignedToId   String?
  /// Denormalized name for display (performance optimization)
  assignedToName String?
  /// Follow-up date scheduled
  followUpDate   DateTime?
  /// Date prayer was answered
  answeredDate   DateTime?
  /// Testimony or notes about answered prayer
  answeredNotes  String?             @db.Text

  /// Timestamps
  createdAt      DateTime            @default(now())
  updatedAt      DateTime            @updatedAt

  /// Relations
  organization   Organization        @relation(fields: [organizationId], references: [id], onDelete: Cascade)
  location       Location?           @relation(fields: [locationId], references: [id], onDelete: SetNull)
  connectCard    ConnectCard?        @relation(fields: [connectCardId], references: [id], onDelete: SetNull)
  prayerBatch    PrayerBatch?        @relation(fields: [prayerBatchId], references: [id], onDelete: SetNull)
  assignedTo     User?               @relation("AssignedPrayerRequests", fields: [assignedToId], references: [id], onDelete: SetNull)

  @@index([organizationId, createdAt])
  @@index([organizationId, locationId])
  @@index([organizationId, status])
  @@index([prayerBatchId])
  @@index([assignedToId])
  @@map("prayer_request")
}

/// Payment transaction status
enum PaymentStatus {
  /// Payment pending/processing
  PENDING
  /// Payment completed successfully
  PAID
  /// Payment failed
  FAILED
  /// Payment refunded
  REFUNDED
  /// Payment partially refunded
  PARTIALLY_REFUNDED
}

/// Prayer request status for tracking workflow
enum PrayerRequestStatus {
  /// Newly submitted, needs review or assignment
  PENDING
  /// Assigned to prayer team member
  ASSIGNED
  /// Actively being prayed for
  PRAYING
  /// Prayer answered, marked complete
  ANSWERED
  /// Archived (no longer active)
  ARCHIVED
}

/// Prayer batch for grouping daily prayer requests
/// Groups prayers collected on a specific day for assignment to prayer team
model PrayerBatch {
  id             String      @id @default(cuid())
  /// Organization that owns this batch
  organizationId String
  /// Campus/location where prayers originated (null for multi-campus batches)
  locationId     String?
  /// Batch display name (e.g., "Monday Nov 18, 2025 Prayers")
  name           String
  /// Date this batch represents (for daily grouping)
  batchDate      DateTime
  /// Prayer team member assigned to this batch
  assignedToId   String?
  /// Denormalized name for display (performance optimization)
  assignedToName String?
  /// Number of prayers in this batch (denormalized for performance)
  prayerCount    Int         @default(0)
  /// Batch processing status
  status         BatchStatus @default(PENDING)
  /// Date when batch was completed (all prayers marked as prayed)
  completedAt    DateTime?
  /// Optional batch notes
  notes          String?
  /// Batch creation timestamp
  createdAt      DateTime    @default(now())
  /// Last update timestamp
  updatedAt      DateTime    @updatedAt
  /// Relations
  organization   Organization @relation(fields: [organizationId], references: [id], onDelete: Cascade)
  location       Location?    @relation(fields: [locationId], references: [id])
  assignedTo     User?        @relation("AssignedPrayerBatches", fields: [assignedToId], references: [id], onDelete: SetNull)
  prayerRequests PrayerRequest[]

  @@index([organizationId, status])
  @@index([organizationId, locationId])
  @@index([organizationId, batchDate])
  @@index([batchDate])
  @@map("prayer_batch")
}

// ============================================================================
// VOLUNTEER ONBOARDING SYSTEM
<<<<<<< HEAD
// Phase 1: Document Management & Ministry Requirements
// ============================================================================

/// Ministry-specific volunteer requirements configuration
/// Each church can configure different requirements per ministry category
model MinistryRequirements {
  id                       String                @id @default(cuid())
  /// Organization for multi-tenant isolation
  organizationId           String
  /// Ministry category these requirements apply to
  category                 VolunteerCategoryType
  /// Whether background check is required for this ministry
  backgroundCheckRequired  Boolean               @default(false)
  /// How long background checks are valid (months)
  backgroundCheckValidMonths Int?                @default(24)
  /// Whether training is required
  trainingRequired         Boolean               @default(false)
  /// Description of required training
  trainingDescription      String?
  /// Link to training course or materials
  trainingUrl              String?
  /// Custom requirements (flexible JSON for future needs)
  customRequirements       Json?
  /// Whether this ministry is actively accepting volunteers
  isActive                 Boolean               @default(true)
  /// Display order for UI
  sortOrder                Int                   @default(0)
  /// Creation timestamp
  createdAt                DateTime              @default(now())
  /// Last update timestamp
  updatedAt                DateTime              @updatedAt
  /// Relations
  organization             Organization          @relation(fields: [organizationId], references: [id], onDelete: Cascade)
  documents                VolunteerDocument[]   @relation("MinistryDocuments")
=======
// ============================================================================

/// Document scope for volunteer documents
enum DocumentScope {
  /// Applies to all volunteers
  GLOBAL
  /// Applies to specific ministry category
  MINISTRY_SPECIFIC
}

/// Document delivery method
enum DeliveryMethod {
  /// Sent via email
  EMAIL
  /// SMS with document link
  SMS_LINK
  /// Included in welcome packet
  WELCOME_PACKET
}

/// Background check provider options
enum BGCheckProvider {
  /// Protect My Ministry
  PROTECT_MY_MINISTRY
  /// Sterling Volunteers
  STERLING_VOLUNTEERS
  /// Ministry Safe
  MINISTRY_SAFE
  /// Checkr
  CHECKR
  /// Custom provider
  CUSTOM
}

/// Background check payment model
enum BGCheckPayment {
  /// Church pays for background check
  CHURCH_PAID
  /// Volunteer pays for background check
  VOLUNTEER_PAID
  /// Cost is split/subsidized
  SUBSIDIZED
}

/// Ministry requirements configuration per category
/// Defines what each ministry category requires for volunteers
model MinistryRequirements {
  id                       String                @id @default(cuid())
  organizationId           String
  category                 VolunteerCategoryType
  backgroundCheckRequired  Boolean               @default(false)
  backgroundCheckValidMonths Int?                @default(24)
  trainingRequired         Boolean               @default(false)
  trainingDescription      String?
  trainingUrl              String?
  customRequirements       Json?
  isActive                 Boolean               @default(true)
  sortOrder                Int                   @default(0)
  createdAt                DateTime              @default(now())
  updatedAt                DateTime              @updatedAt

  organization Organization @relation(fields: [organizationId], references: [id], onDelete: Cascade)
>>>>>>> 316ae856

  @@unique([organizationId, category])
  @@index([organizationId])
  @@map("ministry_requirements")
}

<<<<<<< HEAD
/// Uploaded documents for volunteer onboarding
/// Churches upload PDFs that are sent to volunteers during onboarding
model VolunteerDocument {
  id                String                 @id @default(cuid())
  /// Organization for multi-tenant isolation
  organizationId    String
  /// Document display name (e.g., "Volunteer Handbook")
  name              String
  /// Original filename
  fileName          String
  /// S3 URL for the document
  fileUrl           String
  /// File size in bytes
  fileSize          Int
  /// MIME type (e.g., "application/pdf")
  mimeType          String
  /// Scope of this document
  scope             DocumentScope          @default(GLOBAL)
  /// If MINISTRY_SPECIFIC, which category
  category          VolunteerCategoryType?
  /// Whether this is a system-provided template
  isTemplate        Boolean                @default(false)
  /// Document version number
  version           Int                    @default(1)
  /// Previous version ID for version history
  previousVersionId String?
  /// Description or notes about this document
  description       String?
  /// User who uploaded this document
  uploadedBy        String
  /// Upload timestamp
  uploadedAt        DateTime               @default(now())
  /// Creation timestamp
  createdAt         DateTime               @default(now())
  /// Last update timestamp
  updatedAt         DateTime               @updatedAt
  /// Relations
  organization      Organization           @relation(fields: [organizationId], references: [id], onDelete: Cascade)
  ministries        MinistryRequirements[] @relation("MinistryDocuments")
  deliveries        DocumentDelivery[]

=======
/// Volunteer document storage and tracking
/// Stores documents to share with volunteers during onboarding
model VolunteerDocument {
  id              String                 @id @default(cuid())
  organizationId  String
  name            String
  fileName        String
  fileUrl         String
  fileSize        Int
  mimeType        String
  scope           DocumentScope          @default(GLOBAL)
  category        VolunteerCategoryType?
  description     String?
  isTemplate      Boolean                @default(false)
  version         Int                    @default(1)
  uploadedBy      String?
  uploadedAt      DateTime               @default(now())
  updatedAt       DateTime               @updatedAt

  organization Organization       @relation(fields: [organizationId], references: [id], onDelete: Cascade)
  deliveries   DocumentDelivery[]

  @@index([organizationId])
>>>>>>> 316ae856
  @@index([organizationId, scope])
  @@index([organizationId, category])
  @@map("volunteer_document")
}

<<<<<<< HEAD
/// Track which volunteers received which documents
/// Audit trail for compliance and follow-up
model DocumentDelivery {
  id                String          @id @default(cuid())
  /// Organization for multi-tenant isolation
  organizationId    String
  /// Document that was delivered
  documentId        String
  /// Volunteer who received the document (ChurchMember ID)
  volunteerId       String
  /// How the document was delivered
  deliveryMethod    DeliveryMethod
  /// When the document was delivered
  deliveredAt       DateTime        @default(now())
  /// When the volunteer acknowledged receipt (optional)
  acknowledgedAt    DateTime?
  /// Relations
  document          VolunteerDocument @relation(fields: [documentId], references: [id], onDelete: Cascade)
  volunteer         ChurchMember      @relation(fields: [volunteerId], references: [id], onDelete: Cascade)

  @@unique([documentId, volunteerId])
  @@index([organizationId])
=======
/// Track document delivery to volunteers
model DocumentDelivery {
  id           String         @id @default(cuid())
  documentId   String
  volunteerId  String
  method       DeliveryMethod
  sentAt       DateTime       @default(now())
  openedAt     DateTime?
  downloadedAt DateTime?

  document  VolunteerDocument @relation(fields: [documentId], references: [id], onDelete: Cascade)
  volunteer ChurchMember      @relation(fields: [volunteerId], references: [id], onDelete: Cascade)

  @@index([documentId])
>>>>>>> 316ae856
  @@index([volunteerId])
  @@map("document_delivery")
}

<<<<<<< HEAD
/// Organization's background check configuration
/// Each church configures their provider and settings once
model BackgroundCheckConfig {
  id                String           @id @default(cuid())
  /// Organization for multi-tenant isolation
  organizationId    String           @unique
  /// Background check provider
  provider          BGCheckProvider  @default(PROTECT_MY_MINISTRY)
  /// Church's account ID with the provider (optional)
  providerAccountId String?
  /// Direct URL for volunteers to apply (for CUSTOM provider)
  applicationUrl    String?
  /// How long background checks are valid (months)
  validityMonths    Int              @default(24)
  /// Who pays for background checks
  paymentModel      BGCheckPayment   @default(CHURCH_PAID)
  /// Days before expiry to send reminders (e.g., [30, 7])
  reminderDays      Int[]            @default([30, 7])
  /// Custom instructions shown to volunteers
  instructions      String?
  /// Whether background check system is enabled
  isEnabled         Boolean          @default(false)
  /// Creation timestamp
  createdAt         DateTime         @default(now())
  /// Last update timestamp
  updatedAt         DateTime         @updatedAt
  /// Relations
  organization      Organization     @relation(fields: [organizationId], references: [id], onDelete: Cascade)

  @@map("background_check_config")
}

/// Individual background check records for volunteers
/// Tracks status and timeline for each volunteer's background check
model BackgroundCheckRecord {
  id                String          @id @default(cuid())
  /// Organization for multi-tenant isolation
  organizationId    String
  /// Volunteer this check belongs to (ChurchMember ID)
  volunteerId       String          @unique
  /// Current status of the background check
  status            BGCheckRecordStatus @default(NOT_REQUESTED)
  /// When the request was sent to the volunteer
  requestedAt       DateTime?
  /// When the volunteer started the application
  submittedAt       DateTime?
  /// When the check was completed
  completedAt       DateTime?
  /// When this check expires
  expiresAt         DateTime?
  /// Provider's reference ID (for tracking)
  externalId        String?
  /// Number of reminders sent
  remindersSent     Int             @default(0)
  /// When the last reminder was sent
  lastReminderAt    DateTime?
  /// Notes (e.g., "Volunteer needs to contact provider")
  notes             String?
  /// Creation timestamp
  createdAt         DateTime        @default(now())
  /// Last update timestamp
  updatedAt         DateTime        @updatedAt
  /// Relations
  organization      Organization    @relation(fields: [organizationId], references: [id], onDelete: Cascade)
  volunteer         ChurchMember    @relation(fields: [volunteerId], references: [id], onDelete: Cascade)

  @@unique([organizationId, volunteerId])
  @@index([organizationId, status])
  @@index([expiresAt])
  @@map("background_check_record")
}

/// Customizable message templates for volunteer onboarding
/// Churches can customize automated messages sent during onboarding
model MessageTemplate {
  id                String          @id @default(cuid())
  /// Organization for multi-tenant isolation
  organizationId    String
  /// Template type (determines when it's used)
  templateType      TemplateType
  /// Display name for the template
  name              String
  /// Email subject line (for email templates)
  subject           String?
  /// Message body (supports merge fields like {first_name})
  body              String
  /// Delivery channel for this template
  channel           MessageChannel
  /// Whether this template is active
  isActive          Boolean         @default(true)
  /// Whether this is the system default (can't be deleted)
  isDefault         Boolean         @default(false)
  /// Creation timestamp
  createdAt         DateTime        @default(now())
  /// Last update timestamp
  updatedAt         DateTime        @updatedAt
  /// Relations
  organization      Organization    @relation(fields: [organizationId], references: [id], onDelete: Cascade)

  @@unique([organizationId, templateType])
  @@index([organizationId])
  @@map("message_template")
}

// ============================================================================
// VOLUNTEER ONBOARDING ENUMS
// ============================================================================

/// Document scope - whether document applies globally or to specific ministry
enum DocumentScope {
  /// Applies to all volunteers regardless of ministry
  GLOBAL
  /// Only applies to specific ministry category
  MINISTRY_SPECIFIC
}

/// How a document was delivered to a volunteer
enum DeliveryMethod {
  /// Sent as email attachment
  EMAIL
  /// Sent as SMS with link
  SMS_LINK
  /// Included in welcome packet
  WELCOME_PACKET
}

/// Background check provider options
enum BGCheckProvider {
  /// Protect My Ministry (most popular with churches)
  PROTECT_MY_MINISTRY
  /// Sterling Volunteers
  STERLING_VOLUNTEERS
  /// Ministry Safe (includes training)
  MINISTRY_SAFE
  /// Checkr
  CHECKR
  /// Church uses their own provider (URL-only)
  CUSTOM
}

/// Who pays for background checks
enum BGCheckPayment {
  /// Church pays for all background checks
  CHURCH_PAID
  /// Volunteer pays at checkout
  VOLUNTEER_PAID
  /// Split cost between church and volunteer
  SUBSIDIZED
}

/// Background check record status (more granular than BackgroundCheckStatus)
enum BGCheckRecordStatus {
  /// Request not yet sent to volunteer
  NOT_REQUESTED
  /// Request sent, waiting for volunteer to start
  REQUESTED
  /// Volunteer started application
  IN_PROGRESS
  /// Provider is reviewing
  PENDING_REVIEW
  /// Check completed and cleared
  COMPLETED
  /// Check is past validity period
  EXPIRED
}

/// Message template types for volunteer onboarding
enum TemplateType {
  /// Initial welcome message to new volunteer
  VOLUNTEER_WELCOME
  /// Document delivery notification
  DOCUMENT_DELIVERY
  /// Background check request
  BACKGROUND_CHECK_REQUEST
  /// Background check reminder
  BACKGROUND_CHECK_REMINDER
  /// Background check completed notification
  BACKGROUND_CHECK_COMPLETE
  /// Notification to leader about new volunteer
  LEADER_NEW_VOLUNTEER
  /// Notification to leader that volunteer is ready
  LEADER_VOLUNTEER_READY
  /// Reminder for stalled onboarding (7 days)
  ONBOARDING_STALLED_7DAY
  /// Reminder for stalled onboarding (14 days)
  ONBOARDING_STALLED_14DAY
  /// Background check expiring soon
  BACKGROUND_CHECK_EXPIRING
  /// Bulk volunteer request message
  BULK_VOLUNTEER_REQUEST
  /// Event volunteer signup
  EVENT_VOLUNTEER_SIGNUP
=======
/// Background check provider configuration per organization
model BackgroundCheckConfig {
  id                String         @id @default(cuid())
  organizationId    String         @unique
  provider          BGCheckProvider
  providerAccountId String?
  applicationUrl    String?
  validityMonths    Int            @default(24)
  paymentModel      BGCheckPayment @default(CHURCH_PAID)
  reminderDays      Int[]          @default([30, 7])
  instructions      String?
  isEnabled         Boolean        @default(false)
  createdAt         DateTime       @default(now())
  updatedAt         DateTime       @updatedAt

  organization Organization @relation(fields: [organizationId], references: [id], onDelete: Cascade)

  @@map("background_check_config")
}

/// Message template for volunteer communications
model MessageTemplate {
  id              String   @id @default(cuid())
  organizationId  String
  name            String
  subject         String?
  body            String
  isActive        Boolean  @default(true)
  createdAt       DateTime @default(now())
  updatedAt       DateTime @updatedAt

  organization Organization @relation(fields: [organizationId], references: [id], onDelete: Cascade)

  @@index([organizationId])
  @@map("message_template")
>>>>>>> 316ae856
}<|MERGE_RESOLUTION|>--- conflicted
+++ resolved
@@ -51,22 +51,12 @@
   prayerRequests        PrayerRequest[]
   volunteerCategories   VolunteerCategory[]
   prayerBatches         PrayerBatch[]
-<<<<<<< HEAD
-  // Volunteer Onboarding System
-  ministryRequirements    MinistryRequirements[]
-  volunteerDocuments      VolunteerDocument[]
-  backgroundCheckConfig   BackgroundCheckConfig?
-  backgroundCheckRecords  BackgroundCheckRecord[]
-  messageTemplates        MessageTemplate[]
-  dataExports             DataExport[]
-=======
   dataExports           DataExport[]
   // Volunteer Onboarding System
   ministryRequirements   MinistryRequirements[]
   volunteerDocuments     VolunteerDocument[]
   backgroundCheckConfig  BackgroundCheckConfig?
   messageTemplates       MessageTemplate[]
->>>>>>> 316ae856
 
   @@map("organization")
 }
@@ -546,12 +536,6 @@
   batch            ConnectCardBatch?  @relation(fields: [batchId], references: [id])
   assignedLeader   User?              @relation("AssignedConnectCards", fields: [assignedLeaderId], references: [id])
   prayerRequests   PrayerRequest[]
-  /// Last time this card was included in a data export
-  lastExportedAt   DateTime?
-  /// User ID who last exported this card
-  lastExportedBy   String?
-  /// Format of last export (for tracking)
-  lastExportFormat String?
 
   @@index([organizationId, status])
   @@index([organizationId, locationId])
@@ -561,48 +545,12 @@
   @@map("connect_card")
 }
 
-<<<<<<< HEAD
-/// Data export formats for ChMS integrations
-enum DataExportFormat {
-  /// Planning Center People CSV format
-  PLANNING_CENTER_CSV
-  /// Breeze ChMS CSV format
-  BREEZE_CSV
-  /// Generic CSV with all fields
-  GENERIC_CSV
-}
-
-/// Tracks data exports for ChMS integrations
-/// Stores export metadata and file references for re-download capability
-=======
 /// Data export job tracking for CSV exports and future API syncs
 /// Stores export history with S3 file references for re-download capability
->>>>>>> 316ae856
 model DataExport {
   id             String           @id @default(cuid())
   /// Organization that owns this export
   organizationId String
-<<<<<<< HEAD
-  /// Export format used
-  format         DataExportFormat
-  /// Filters applied (JSON: locationId, onlyNew, dateRange)
-  filters        Json?
-  /// Number of records exported
-  recordCount    Int
-  /// Generated filename
-  fileName       String
-  /// S3/Tigris storage key for CSV file
-  fileKey        String
-  /// File size in bytes
-  fileSizeBytes  Int?
-  /// User ID who created the export
-  exportedBy     String
-  /// When export was created
-  exportedAt     DateTime         @default(now())
-  /// When file was last downloaded
-  downloadedAt   DateTime?
-  /// Organization relation
-=======
   /// Export format (determines column mapping)
   format         DataExportFormat
   /// Filters applied to this export (JSON: locationId, dateFrom, dateTo, onlyNew)
@@ -622,15 +570,12 @@
   /// When the file was downloaded (null if not yet downloaded)
   downloadedAt   DateTime?
 
->>>>>>> 316ae856
   organization   Organization     @relation(fields: [organizationId], references: [id], onDelete: Cascade)
 
   @@index([organizationId, exportedAt])
   @@map("data_export")
 }
 
-<<<<<<< HEAD
-=======
 /// Export format options for CSV generation
 enum DataExportFormat {
   /// Planning Center People import format
@@ -641,7 +586,6 @@
   GENERIC_CSV
 }
 
->>>>>>> 316ae856
 /// Church member profiles - unified model for all people in the church system
 /// Supports multiple member types: Visitors, Members, Volunteers, Staff
 /// Integration-agnostic design supports GHL, direct signup, connect card scanning, etc.
@@ -688,15 +632,8 @@
   payments       Payment[]
   /// Volunteer profile (one-to-one relationship)
   volunteer      Volunteer?
-<<<<<<< HEAD
-  /// Volunteer onboarding: documents received
-  documentDeliveries     DocumentDelivery[]
-  /// Volunteer onboarding: background check record
-  backgroundCheckRecord  BackgroundCheckRecord?
-=======
   /// Document deliveries for onboarding
   documentDeliveries DocumentDelivery[]
->>>>>>> 316ae856
   /// Member creation timestamp
   createdAt      DateTime              @default(now())
   /// Last profile update
@@ -1630,42 +1567,6 @@
 
 // ============================================================================
 // VOLUNTEER ONBOARDING SYSTEM
-<<<<<<< HEAD
-// Phase 1: Document Management & Ministry Requirements
-// ============================================================================
-
-/// Ministry-specific volunteer requirements configuration
-/// Each church can configure different requirements per ministry category
-model MinistryRequirements {
-  id                       String                @id @default(cuid())
-  /// Organization for multi-tenant isolation
-  organizationId           String
-  /// Ministry category these requirements apply to
-  category                 VolunteerCategoryType
-  /// Whether background check is required for this ministry
-  backgroundCheckRequired  Boolean               @default(false)
-  /// How long background checks are valid (months)
-  backgroundCheckValidMonths Int?                @default(24)
-  /// Whether training is required
-  trainingRequired         Boolean               @default(false)
-  /// Description of required training
-  trainingDescription      String?
-  /// Link to training course or materials
-  trainingUrl              String?
-  /// Custom requirements (flexible JSON for future needs)
-  customRequirements       Json?
-  /// Whether this ministry is actively accepting volunteers
-  isActive                 Boolean               @default(true)
-  /// Display order for UI
-  sortOrder                Int                   @default(0)
-  /// Creation timestamp
-  createdAt                DateTime              @default(now())
-  /// Last update timestamp
-  updatedAt                DateTime              @updatedAt
-  /// Relations
-  organization             Organization          @relation(fields: [organizationId], references: [id], onDelete: Cascade)
-  documents                VolunteerDocument[]   @relation("MinistryDocuments")
-=======
 // ============================================================================
 
 /// Document scope for volunteer documents
@@ -1728,56 +1629,12 @@
   updatedAt                DateTime              @updatedAt
 
   organization Organization @relation(fields: [organizationId], references: [id], onDelete: Cascade)
->>>>>>> 316ae856
 
   @@unique([organizationId, category])
   @@index([organizationId])
   @@map("ministry_requirements")
 }
 
-<<<<<<< HEAD
-/// Uploaded documents for volunteer onboarding
-/// Churches upload PDFs that are sent to volunteers during onboarding
-model VolunteerDocument {
-  id                String                 @id @default(cuid())
-  /// Organization for multi-tenant isolation
-  organizationId    String
-  /// Document display name (e.g., "Volunteer Handbook")
-  name              String
-  /// Original filename
-  fileName          String
-  /// S3 URL for the document
-  fileUrl           String
-  /// File size in bytes
-  fileSize          Int
-  /// MIME type (e.g., "application/pdf")
-  mimeType          String
-  /// Scope of this document
-  scope             DocumentScope          @default(GLOBAL)
-  /// If MINISTRY_SPECIFIC, which category
-  category          VolunteerCategoryType?
-  /// Whether this is a system-provided template
-  isTemplate        Boolean                @default(false)
-  /// Document version number
-  version           Int                    @default(1)
-  /// Previous version ID for version history
-  previousVersionId String?
-  /// Description or notes about this document
-  description       String?
-  /// User who uploaded this document
-  uploadedBy        String
-  /// Upload timestamp
-  uploadedAt        DateTime               @default(now())
-  /// Creation timestamp
-  createdAt         DateTime               @default(now())
-  /// Last update timestamp
-  updatedAt         DateTime               @updatedAt
-  /// Relations
-  organization      Organization           @relation(fields: [organizationId], references: [id], onDelete: Cascade)
-  ministries        MinistryRequirements[] @relation("MinistryDocuments")
-  deliveries        DocumentDelivery[]
-
-=======
 /// Volunteer document storage and tracking
 /// Stores documents to share with volunteers during onboarding
 model VolunteerDocument {
@@ -1801,36 +1658,11 @@
   deliveries   DocumentDelivery[]
 
   @@index([organizationId])
->>>>>>> 316ae856
   @@index([organizationId, scope])
   @@index([organizationId, category])
   @@map("volunteer_document")
 }
 
-<<<<<<< HEAD
-/// Track which volunteers received which documents
-/// Audit trail for compliance and follow-up
-model DocumentDelivery {
-  id                String          @id @default(cuid())
-  /// Organization for multi-tenant isolation
-  organizationId    String
-  /// Document that was delivered
-  documentId        String
-  /// Volunteer who received the document (ChurchMember ID)
-  volunteerId       String
-  /// How the document was delivered
-  deliveryMethod    DeliveryMethod
-  /// When the document was delivered
-  deliveredAt       DateTime        @default(now())
-  /// When the volunteer acknowledged receipt (optional)
-  acknowledgedAt    DateTime?
-  /// Relations
-  document          VolunteerDocument @relation(fields: [documentId], references: [id], onDelete: Cascade)
-  volunteer         ChurchMember      @relation(fields: [volunteerId], references: [id], onDelete: Cascade)
-
-  @@unique([documentId, volunteerId])
-  @@index([organizationId])
-=======
 /// Track document delivery to volunteers
 model DocumentDelivery {
   id           String         @id @default(cuid())
@@ -1845,205 +1677,10 @@
   volunteer ChurchMember      @relation(fields: [volunteerId], references: [id], onDelete: Cascade)
 
   @@index([documentId])
->>>>>>> 316ae856
   @@index([volunteerId])
   @@map("document_delivery")
 }
 
-<<<<<<< HEAD
-/// Organization's background check configuration
-/// Each church configures their provider and settings once
-model BackgroundCheckConfig {
-  id                String           @id @default(cuid())
-  /// Organization for multi-tenant isolation
-  organizationId    String           @unique
-  /// Background check provider
-  provider          BGCheckProvider  @default(PROTECT_MY_MINISTRY)
-  /// Church's account ID with the provider (optional)
-  providerAccountId String?
-  /// Direct URL for volunteers to apply (for CUSTOM provider)
-  applicationUrl    String?
-  /// How long background checks are valid (months)
-  validityMonths    Int              @default(24)
-  /// Who pays for background checks
-  paymentModel      BGCheckPayment   @default(CHURCH_PAID)
-  /// Days before expiry to send reminders (e.g., [30, 7])
-  reminderDays      Int[]            @default([30, 7])
-  /// Custom instructions shown to volunteers
-  instructions      String?
-  /// Whether background check system is enabled
-  isEnabled         Boolean          @default(false)
-  /// Creation timestamp
-  createdAt         DateTime         @default(now())
-  /// Last update timestamp
-  updatedAt         DateTime         @updatedAt
-  /// Relations
-  organization      Organization     @relation(fields: [organizationId], references: [id], onDelete: Cascade)
-
-  @@map("background_check_config")
-}
-
-/// Individual background check records for volunteers
-/// Tracks status and timeline for each volunteer's background check
-model BackgroundCheckRecord {
-  id                String          @id @default(cuid())
-  /// Organization for multi-tenant isolation
-  organizationId    String
-  /// Volunteer this check belongs to (ChurchMember ID)
-  volunteerId       String          @unique
-  /// Current status of the background check
-  status            BGCheckRecordStatus @default(NOT_REQUESTED)
-  /// When the request was sent to the volunteer
-  requestedAt       DateTime?
-  /// When the volunteer started the application
-  submittedAt       DateTime?
-  /// When the check was completed
-  completedAt       DateTime?
-  /// When this check expires
-  expiresAt         DateTime?
-  /// Provider's reference ID (for tracking)
-  externalId        String?
-  /// Number of reminders sent
-  remindersSent     Int             @default(0)
-  /// When the last reminder was sent
-  lastReminderAt    DateTime?
-  /// Notes (e.g., "Volunteer needs to contact provider")
-  notes             String?
-  /// Creation timestamp
-  createdAt         DateTime        @default(now())
-  /// Last update timestamp
-  updatedAt         DateTime        @updatedAt
-  /// Relations
-  organization      Organization    @relation(fields: [organizationId], references: [id], onDelete: Cascade)
-  volunteer         ChurchMember    @relation(fields: [volunteerId], references: [id], onDelete: Cascade)
-
-  @@unique([organizationId, volunteerId])
-  @@index([organizationId, status])
-  @@index([expiresAt])
-  @@map("background_check_record")
-}
-
-/// Customizable message templates for volunteer onboarding
-/// Churches can customize automated messages sent during onboarding
-model MessageTemplate {
-  id                String          @id @default(cuid())
-  /// Organization for multi-tenant isolation
-  organizationId    String
-  /// Template type (determines when it's used)
-  templateType      TemplateType
-  /// Display name for the template
-  name              String
-  /// Email subject line (for email templates)
-  subject           String?
-  /// Message body (supports merge fields like {first_name})
-  body              String
-  /// Delivery channel for this template
-  channel           MessageChannel
-  /// Whether this template is active
-  isActive          Boolean         @default(true)
-  /// Whether this is the system default (can't be deleted)
-  isDefault         Boolean         @default(false)
-  /// Creation timestamp
-  createdAt         DateTime        @default(now())
-  /// Last update timestamp
-  updatedAt         DateTime        @updatedAt
-  /// Relations
-  organization      Organization    @relation(fields: [organizationId], references: [id], onDelete: Cascade)
-
-  @@unique([organizationId, templateType])
-  @@index([organizationId])
-  @@map("message_template")
-}
-
-// ============================================================================
-// VOLUNTEER ONBOARDING ENUMS
-// ============================================================================
-
-/// Document scope - whether document applies globally or to specific ministry
-enum DocumentScope {
-  /// Applies to all volunteers regardless of ministry
-  GLOBAL
-  /// Only applies to specific ministry category
-  MINISTRY_SPECIFIC
-}
-
-/// How a document was delivered to a volunteer
-enum DeliveryMethod {
-  /// Sent as email attachment
-  EMAIL
-  /// Sent as SMS with link
-  SMS_LINK
-  /// Included in welcome packet
-  WELCOME_PACKET
-}
-
-/// Background check provider options
-enum BGCheckProvider {
-  /// Protect My Ministry (most popular with churches)
-  PROTECT_MY_MINISTRY
-  /// Sterling Volunteers
-  STERLING_VOLUNTEERS
-  /// Ministry Safe (includes training)
-  MINISTRY_SAFE
-  /// Checkr
-  CHECKR
-  /// Church uses their own provider (URL-only)
-  CUSTOM
-}
-
-/// Who pays for background checks
-enum BGCheckPayment {
-  /// Church pays for all background checks
-  CHURCH_PAID
-  /// Volunteer pays at checkout
-  VOLUNTEER_PAID
-  /// Split cost between church and volunteer
-  SUBSIDIZED
-}
-
-/// Background check record status (more granular than BackgroundCheckStatus)
-enum BGCheckRecordStatus {
-  /// Request not yet sent to volunteer
-  NOT_REQUESTED
-  /// Request sent, waiting for volunteer to start
-  REQUESTED
-  /// Volunteer started application
-  IN_PROGRESS
-  /// Provider is reviewing
-  PENDING_REVIEW
-  /// Check completed and cleared
-  COMPLETED
-  /// Check is past validity period
-  EXPIRED
-}
-
-/// Message template types for volunteer onboarding
-enum TemplateType {
-  /// Initial welcome message to new volunteer
-  VOLUNTEER_WELCOME
-  /// Document delivery notification
-  DOCUMENT_DELIVERY
-  /// Background check request
-  BACKGROUND_CHECK_REQUEST
-  /// Background check reminder
-  BACKGROUND_CHECK_REMINDER
-  /// Background check completed notification
-  BACKGROUND_CHECK_COMPLETE
-  /// Notification to leader about new volunteer
-  LEADER_NEW_VOLUNTEER
-  /// Notification to leader that volunteer is ready
-  LEADER_VOLUNTEER_READY
-  /// Reminder for stalled onboarding (7 days)
-  ONBOARDING_STALLED_7DAY
-  /// Reminder for stalled onboarding (14 days)
-  ONBOARDING_STALLED_14DAY
-  /// Background check expiring soon
-  BACKGROUND_CHECK_EXPIRING
-  /// Bulk volunteer request message
-  BULK_VOLUNTEER_REQUEST
-  /// Event volunteer signup
-  EVENT_VOLUNTEER_SIGNUP
-=======
 /// Background check provider configuration per organization
 model BackgroundCheckConfig {
   id                String         @id @default(cuid())
@@ -2079,5 +1716,4 @@
 
   @@index([organizationId])
   @@map("message_template")
->>>>>>> 316ae856
 }