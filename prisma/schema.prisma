--- conflicted
+++ resolved
@@ -50,10 +50,7 @@
   locations             Location[]
   prayerRequests        PrayerRequest[]
   volunteerCategories   VolunteerCategory[]
-<<<<<<< HEAD
-=======
   prayerBatches         PrayerBatch[]
->>>>>>> 44054239
 
   @@map("organization")
 }
