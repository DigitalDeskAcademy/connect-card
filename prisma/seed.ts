/**
 * Church Connect Card - Comprehensive Seed Script
 *
 * Creates complete test data for all active features:
 * - Organizations & Locations (multi-campus setup)
 * - Users & Better Auth (all roles with OTP login)
 * - Church Members (visitors, members, volunteers, staff)
 * - Connect Cards & Batches (ready for review queue UI)
 * - Prayer Requests (various states and privacy levels)
 * - Volunteers (basic profiles with background checks)
 * - LMS Courses (platform + church-specific training)
 *
 * Run: pnpm seed:all
 */

import { PrismaClient } from "../lib/generated/prisma";
import { stripe } from "../lib/stripe.js";
import crypto from "crypto";

const prisma = new PrismaClient();

/**
 * Generate Better Auth compatible user ID
 */
function generateUserId(): string {
  return `user_${crypto.randomUUID().replace(/-/g, "")}`;
}

/**
 * Generate account ID for Better Auth
 */
function generateAccountId(): string {
  return `account_${crypto.randomUUID().replace(/-/g, "")}`;
}

/**
 * Create Stripe customer for user
 */
async function createStripeCustomer(
  email: string,
  name: string
): Promise<string> {
  console.log(`💳 Creating Stripe customer: ${email}`);

  const customer = await stripe.customers.create({
    email,
    name,
    metadata: {
      environment: "development",
    },
  });

  return customer.id;
}

/**
 * Clean up existing Stripe test customers
 */
async function cleanupStripeCustomers(emails: string[]) {
  console.log(`🧹 Cleaning up Stripe test customers...`);

  const customers = await stripe.customers.list({ limit: 100 });
  const testCustomers = customers.data.filter(c =>
    emails.includes(c.email || "")
  );

  if (testCustomers.length > 0) {
    console.log(`🗑️  Deleting ${testCustomers.length} test customers...`);
    for (const customer of testCustomers) {
      await stripe.customers.del(customer.id);
    }
    console.log(`✅ Stripe cleanup completed`);
  } else {
    console.log(`✅ No test customers to clean up`);
  }
}

async function main() {
  console.log("🌱 Starting Church Connect Card comprehensive seed...\n");

  const testEmails = [
    "platform@test.com",
    "test@playwright.dev",
    "admin@newlife.test",
    "staff@newlife.test",
  ];

  // Clean up Stripe customers
  await cleanupStripeCustomers(testEmails);

  // ============================================================================
  // PHASE 1: ORGANIZATIONS & LOCATIONS
  // ============================================================================

  console.log("\n🏢 Creating organizations...");

  const platformOrg = await prisma.organization.upsert({
    where: { slug: "connect-card-platform" },
    update: {},
    create: {
      id: "platform-org-id",
      name: "Connect Card Platform",
      slug: "connect-card-platform",
      type: "PLATFORM",
      subscriptionStatus: "ACTIVE",
    },
  });
  console.log(`✅ ${platformOrg.name}`);

  const newlifeOrg = await prisma.organization.upsert({
    where: { slug: "newlife" },
    update: {},
    create: {
      id: "newlife-org-id",
      name: "Newlife Church",
      slug: "newlife",
      type: "CHURCH",
      subscriptionStatus: "ACTIVE",
    },
  });
  console.log(`✅ ${newlifeOrg.name}`);

  console.log("\n📍 Creating campus locations...");

  const locations = [
    { name: "Bainbridge", slug: "bainbridge" },
    { name: "Bremerton", slug: "bremerton" },
    { name: "Silverdale", slug: "silverdale" },
    { name: "Port Orchard", slug: "port-orchard" },
    { name: "Poulsbo", slug: "poulsbo" },
  ];

  for (const loc of locations) {
    await prisma.location.upsert({
      where: {
        organizationId_slug: {
          organizationId: newlifeOrg.id,
          slug: loc.slug,
        },
      },
      update: {},
      create: {
        organizationId: newlifeOrg.id,
        name: loc.name,
        slug: loc.slug,
        isActive: true,
      },
    });
    console.log(`   ✅ ${loc.name}`);
  }

  // Get location IDs for assignments
  const bainbridge = await prisma.location.findFirst({
    where: { organizationId: newlifeOrg.id, slug: "bainbridge" },
  });
  const bremerton = await prisma.location.findFirst({
    where: { organizationId: newlifeOrg.id, slug: "bremerton" },
  });
  const silverdale = await prisma.location.findFirst({
    where: { organizationId: newlifeOrg.id, slug: "silverdale" },
  });

  if (!bainbridge || !bremerton || !silverdale) {
    throw new Error("Failed to create locations");
  }

  // ============================================================================
  // PHASE 2: USERS & BETTER AUTH
  // ============================================================================

  console.log("\n👥 Creating users with Better Auth accounts...");

  const users = [
    {
      email: "platform@test.com",
      name: "Platform Admin",
      role: "platform_admin" as const,
      organizationId: platformOrg.id,
      defaultLocationId: null,
      canSeeAllLocations: false,
      memberRole: "owner",
    },
    {
      email: "test@playwright.dev",
      name: "Church Owner",
      role: "church_owner" as const,
      organizationId: newlifeOrg.id,
      defaultLocationId: bainbridge.id,
      canSeeAllLocations: false, // Owners see all via logic
      memberRole: "owner",
    },
    {
      email: "admin@newlife.test",
      name: "Church Admin",
      role: "church_admin" as const,
      organizationId: newlifeOrg.id,
      defaultLocationId: bainbridge.id,
      canSeeAllLocations: true, // Multi-campus admin
      memberRole: "admin",
    },
    {
      email: "staff@newlife.test",
      name: "Church Staff",
      role: "user" as const,
      organizationId: newlifeOrg.id,
      defaultLocationId: bremerton.id,
      canSeeAllLocations: false, // Single-campus staff
      memberRole: "member",
    },
  ];

  const userIds: Record<string, string> = {};

  for (const userData of users) {
    const userId = generateUserId();
    const stripeCustomerId = await createStripeCustomer(
      userData.email,
      userData.name
    );

    const user = await prisma.user.upsert({
      where: { email: userData.email },
      update: {
        role: userData.role,
        organizationId: userData.organizationId,
        defaultLocationId: userData.defaultLocationId,
        canSeeAllLocations: userData.canSeeAllLocations,
        stripeCustomerId,
        emailVerified: true,
      },
      create: {
        id: userId,
        email: userData.email,
        name: userData.name,
        emailVerified: true,
        role: userData.role,
        stripeCustomerId,
        organizationId: userData.organizationId,
        defaultLocationId: userData.defaultLocationId,
        canSeeAllLocations: userData.canSeeAllLocations,
        createdAt: new Date(),
        updatedAt: new Date(),
        banned: false,
      },
    });

    userIds[userData.email] = user.id;

    // CRITICAL: Create Better Auth Account record for OTP login
<<<<<<< HEAD
    const accountId = generateAccountId();
    await prisma.account.upsert({
      where: {
        id: accountId,
      },
      update: {},
      create: {
        id: accountId,
=======
    await prisma.account.upsert({
      where: {
        userId_accountId: {
          userId: user.id,
          accountId: userData.email,
        },
      },
      update: {},
      create: {
        id: generateAccountId(),
>>>>>>> cd8eb591
        userId: user.id,
        accountId: userData.email,
        providerId: "credential", // Better Auth OTP provider
        password: null,
        createdAt: new Date(),
        updatedAt: new Date(),
      },
    });

    // Create organization membership
    await prisma.member.upsert({
      where: {
        userId_organizationId: {
          userId: user.id,
          organizationId: userData.organizationId,
        },
      },
      update: {},
      create: {
        organizationId: userData.organizationId,
        userId: user.id,
        role: userData.memberRole,
        createdAt: new Date(),
      },
    });

    console.log(`✅ ${userData.name} (${userData.role})`);
  }

  // ============================================================================
  // PHASE 3: CHURCH MEMBERS (People in the church)
  // ============================================================================

  console.log("\n👨‍👩‍👧‍👦 Creating church members...");

  const members = [
    {
      name: "John Smith",
      email: "john.smith@email.com",
      phone: "+12065551001",
      memberType: "VISITOR",
      locationId: bainbridge.id,
    },
    {
      name: "Sarah Johnson",
      email: "sarah.j@email.com",
      phone: "+12065551002",
      memberType: "VISITOR",
      locationId: bainbridge.id,
    },
    {
      name: "Mike Davis",
      email: "mike.d@email.com",
      phone: "+12065551003",
      memberType: "RETURNING",
      locationId: bremerton.id,
    },
    {
      name: "Emily Wilson",
      email: "emily.w@email.com",
      phone: "+12065551004",
      memberType: "RETURNING",
      locationId: bremerton.id,
    },
    {
      name: "David Brown",
      email: "david.brown@email.com",
      phone: "+12065551005",
      memberType: "MEMBER",
      locationId: bainbridge.id,
    },
    {
      name: "Lisa Anderson",
      email: "lisa.a@email.com",
      phone: "+12065551006",
      memberType: "MEMBER",
      locationId: bremerton.id,
    },
    {
      name: "Chris Taylor",
      email: "chris.t@email.com",
      phone: "+12065551007",
      memberType: "VOLUNTEER",
      locationId: silverdale.id,
    },
    {
      name: "Jessica Lee",
      email: "jessica.lee@email.com",
      phone: "+12065551008",
      memberType: "VOLUNTEER",
      locationId: bainbridge.id,
    },
    {
      name: "Mark Wilson",
      email: "mark.w@email.com",
      phone: "+12065551009",
      memberType: "VOLUNTEER",
      locationId: bremerton.id,
    },
    {
      name: "Amy Thompson",
      email: "amy.t@email.com",
      phone: "+12065551010",
      memberType: "STAFF",
      locationId: bainbridge.id,
    },
  ];

  const memberIds: Record<string, string> = {};

  for (const memberData of members) {
    const member = await prisma.churchMember.create({
      data: {
        organizationId: newlifeOrg.id,
        name: memberData.name,
        email: memberData.email,
        phone: memberData.phone,
        memberType: memberData.memberType as any,
        visitDate:
          memberData.memberType === "VISITOR" ? new Date("2025-11-03") : null,
        memberSince:
          memberData.memberType === "MEMBER" ? new Date("2023-01-15") : null,
      },
    });

    memberIds[memberData.name] = member.id;
    console.log(`   ✅ ${memberData.name} (${memberData.memberType})`);
  }

  // ============================================================================
  // PHASE 4: CONNECT CARDS & BATCHES
  // ============================================================================

  console.log("\n📋 Creating connect card batches...");

  const batch1 = await prisma.connectCardBatch.create({
    data: {
      organizationId: newlifeOrg.id,
      locationId: bainbridge.id,
      uploadedBy: userIds["admin@newlife.test"],
      name: "Bainbridge - Nov 3, 2025",
      cardCount: 5,
      status: "IN_REVIEW",
      notes: "Sunday morning service",
    },
  });
  console.log(`✅ ${batch1.name} (IN_REVIEW)`);

  const batch2 = await prisma.connectCardBatch.create({
    data: {
      organizationId: newlifeOrg.id,
      locationId: bremerton.id,
      uploadedBy: userIds["staff@newlife.test"],
      name: "Bremerton - Nov 10, 2025",
      cardCount: 5,
      status: "PENDING",
      notes: "Sunday evening service",
    },
  });
  console.log(`✅ ${batch2.name} (PENDING)`);

  console.log("\n📄 Creating connect cards...");

  const cards = [
    // Batch 1: Bainbridge (IN_REVIEW) - Cards ready for review queue
    {
      batchId: batch1.id,
      locationId: bainbridge.id,
      name: "John Smith",
      email: "john.smith@email.com",
      phone: "+12065551001",
      status: "EXTRACTED",
      prayerRequest: "Please pray for my mother's health recovery",
      interests: ["Worship", "Prayer"],
      visitType: "First Visit",
      churchMemberId: memberIds["John Smith"],
    },
    {
      batchId: batch1.id,
      locationId: bainbridge.id,
      name: "Sarah Johnson",
      email: "sarah.j@email.com",
      phone: "+12065551002",
      status: "EXTRACTED",
      prayerRequest: null,
      interests: ["Small Groups", "Volunteering"],
      volunteerCategory: "HOSPITALITY",
      visitType: "First Visit",
      churchMemberId: memberIds["Sarah Johnson"],
    },
    {
      batchId: batch1.id,
      locationId: bainbridge.id,
      name: "David Brown",
      email: "david.brown@email.com",
      phone: "+12065551005",
      status: "REVIEWED",
      prayerRequest: "Guidance for career decision",
      interests: ["Bible Study"],
      visitType: "Regular attendee",
      churchMemberId: memberIds["David Brown"],
    },
    {
      batchId: batch1.id,
      locationId: bainbridge.id,
      name: "Jessica Lee",
      email: "jessica.lee@email.com",
      phone: "+12065551008",
      status: "PROCESSED",
      prayerRequest: null,
      interests: ["Kids Ministry", "Volunteering"],
      volunteerCategory: "KIDS_MINISTRY",
      visitType: "Regular attendee",
      churchMemberId: memberIds["Jessica Lee"],
    },
    {
      batchId: batch1.id,
      locationId: bainbridge.id,
      name: "Amy Thompson",
      email: "amy.t@email.com",
      phone: "+12065551010",
      status: "PROCESSED",
      prayerRequest: null,
      interests: ["Leadership"],
      visitType: "Regular attendee",
      churchMemberId: memberIds["Amy Thompson"],
    },
    // Batch 2: Bremerton (PENDING) - Cards awaiting extraction
    {
      batchId: batch2.id,
      locationId: bremerton.id,
      name: "Mike Davis",
      email: "mike.d@email.com",
      phone: "+12065551003",
      status: "EXTRACTED",
      prayerRequest: "Job search guidance",
      interests: ["Worship"],
      visitType: "Second Visit",
      churchMemberId: memberIds["Mike Davis"],
    },
    {
      batchId: batch2.id,
      locationId: bremerton.id,
      name: "Emily Wilson",
      email: "emily.w@email.com",
      phone: "+12065551004",
      status: "EXTRACTED",
      prayerRequest: null,
      interests: ["Small Groups"],
      visitType: "Second Visit",
      churchMemberId: memberIds["Emily Wilson"],
    },
    {
      batchId: batch2.id,
      locationId: bremerton.id,
      name: "Lisa Anderson",
      email: "lisa.a@email.com",
      phone: "+12065551006",
      status: "REVIEWED",
      prayerRequest: "Family unity",
      interests: ["Prayer", "Bible Study"],
      visitType: "Regular attendee",
      churchMemberId: memberIds["Lisa Anderson"],
    },
    {
      batchId: batch2.id,
      locationId: bremerton.id,
      name: "Mark Wilson",
      email: "mark.w@email.com",
      phone: "+12065551009",
      status: "PROCESSED",
      prayerRequest: null,
      interests: ["Worship Team", "Volunteering"],
      volunteerCategory: "WORSHIP_TEAM",
      visitType: "Regular attendee",
      churchMemberId: memberIds["Mark Wilson"],
    },
    {
      batchId: batch2.id,
      locationId: bremerton.id,
      name: "Chris Taylor",
      email: "chris.t@email.com",
      phone: "+12065551007",
      status: "REJECTED",
      prayerRequest: null,
      interests: [],
      visitType: null,
      churchMemberId: null, // Rejected, no member created
    },
  ];

  for (const cardData of cards) {
    await prisma.connectCard.create({
      data: {
        organizationId: newlifeOrg.id,
        batchId: cardData.batchId,
        locationId: cardData.locationId,
        imageKey: `test-cards/${cardData.name.toLowerCase().replace(/\s+/g, "-")}.jpg`,
        imageHash: crypto
          .createHash("sha256")
          .update(cardData.name)
          .digest("hex"),
        name: cardData.name,
        email: cardData.email,
        phone: cardData.phone,
        prayerRequest: cardData.prayerRequest,
        visitType: cardData.visitType,
        interests: cardData.interests,
        volunteerCategory: cardData.volunteerCategory || null,
        status: cardData.status as any,
        churchMemberId: cardData.churchMemberId || null,
        scannedBy: userIds["admin@newlife.test"],
        scannedAt: new Date("2025-11-03"),
        extractedData: {
          name: cardData.name,
          email: cardData.email,
          phone: cardData.phone,
          prayer_request: cardData.prayerRequest,
          visit_status: cardData.visitType,
          interests: cardData.interests,
          volunteer_category: cardData.volunteerCategory,
        },
      },
    });
    console.log(`   ✅ ${cardData.name} (${cardData.status})`);
  }

  // ============================================================================
  // PHASE 5: PRAYER REQUESTS
  // ============================================================================

  console.log("\n🙏 Creating prayer requests...");

  const prayers = [
    {
      request: "Please pray for my mother's health recovery after surgery",
      category: "Health",
      privacyLevel: "PUBLIC",
      status: "PENDING",
      isUrgent: true,
      locationId: bainbridge.id,
      submittedBy: "John Smith",
      submitterEmail: "john.smith@email.com",
      assignedToId: null,
    },
    {
      request: "Pray for my marriage restoration and healing",
      category: "Family",
      privacyLevel: "MEMBERS_ONLY",
      status: "ASSIGNED",
      isUrgent: false,
      locationId: bremerton.id,
      submittedBy: "Mike Davis",
      submitterEmail: "mike.d@email.com",
      assignedToId: userIds["admin@newlife.test"],
    },
    {
      request: "Salvation for my brother who is far from God",
      category: "Salvation",
      privacyLevel: "PUBLIC",
      status: "PRAYING",
      isUrgent: false,
      locationId: bainbridge.id,
      submittedBy: "Sarah Johnson",
      submitterEmail: "sarah.j@email.com",
      assignedToId: userIds["test@playwright.dev"],
    },
    {
      request: "Job search guidance and wisdom in career decisions",
      category: "Work/Career",
      privacyLevel: "LEADERSHIP",
      status: "PRAYING",
      isUrgent: false,
      locationId: silverdale.id,
      submittedBy: "David Brown",
      submitterEmail: "david.brown@email.com",
      assignedToId: userIds["admin@newlife.test"],
    },
    {
      request: "Financial breakthrough and provision for our family",
      category: "Financial",
      privacyLevel: "PUBLIC",
      status: "ANSWERED",
      isUrgent: false,
      locationId: bremerton.id,
      submittedBy: "Emily Wilson",
      submitterEmail: "emily.w@email.com",
      assignedToId: userIds["test@playwright.dev"],
      answeredDate: new Date("2025-11-15"),
    },
    {
      request: "Healing from surgery and quick recovery",
      category: "Health",
      privacyLevel: "MEMBERS_ONLY",
      status: "ANSWERED",
      isUrgent: true,
      locationId: bainbridge.id,
      submittedBy: "Lisa Anderson",
      submitterEmail: "lisa.a@email.com",
      assignedToId: userIds["admin@newlife.test"],
      answeredDate: new Date("2025-11-18"),
    },
    {
      request: "Struggling with relationships at work",
      category: "Relationships",
      privacyLevel: "PRIVATE",
      status: "ASSIGNED",
      isUrgent: false,
      locationId: bremerton.id,
      submittedBy: "Mark Wilson",
      submitterEmail: "mark.w@email.com",
      assignedToId: userIds["test@playwright.dev"],
    },
    {
      request: "Growth in my walk with Christ and deeper understanding",
      category: "Spiritual Growth",
      privacyLevel: "PUBLIC",
      status: "ARCHIVED",
      isUrgent: false,
      locationId: silverdale.id,
      submittedBy: "Chris Taylor",
      submitterEmail: "chris.t@email.com",
      assignedToId: null,
    },
    {
      request: "Unity in our family during difficult times",
      category: "Family",
      privacyLevel: "MEMBERS_ONLY",
      status: "PENDING",
      isUrgent: false,
      locationId: bainbridge.id,
      submittedBy: "Jessica Lee",
      submitterEmail: "jessica.lee@email.com",
      assignedToId: null,
    },
    {
      request: "Direction and clarity for major life decision",
      category: "Other",
      privacyLevel: "LEADERSHIP",
      status: "PRAYING",
      isUrgent: true,
      locationId: bremerton.id,
      submittedBy: "Amy Thompson",
      submitterEmail: "amy.t@email.com",
      assignedToId: userIds["admin@newlife.test"],
    },
  ];

  for (const prayer of prayers) {
    await prisma.prayerRequest.create({
      data: {
        organizationId: newlifeOrg.id,
        locationId: prayer.locationId,
        request: prayer.request,
        category: prayer.category as any,
        privacyLevel: prayer.privacyLevel as any,
        status: prayer.status as any,
        isUrgent: prayer.isUrgent,
        submittedBy: prayer.submittedBy,
        submitterEmail: prayer.submitterEmail,
        assignedToId: prayer.assignedToId,
        answeredDate: prayer.answeredDate || null,
      },
    });
    console.log(
      `   ✅ ${prayer.submittedBy} - ${prayer.category} (${prayer.status})`
    );
  }

  // ============================================================================
  // PHASE 6: VOLUNTEERS
  // ============================================================================

  console.log("\n🙋 Creating volunteers...");

  const volunteers = [
    {
      member: memberIds["Chris Taylor"],
      category: "GREETER",
      status: "ACTIVE",
      backgroundCheck: "CLEARED",
      backgroundCheckDate: new Date("2024-06-01"),
      backgroundCheckExpiry: new Date("2026-06-01"),
      emergencyName: "Jane Taylor",
      emergencyPhone: "+12065559001",
      locationId: silverdale.id,
    },
    {
      member: memberIds["Jessica Lee"],
      category: "KIDS_MINISTRY",
      status: "ACTIVE",
      backgroundCheck: "CLEARED",
      backgroundCheckDate: new Date("2023-12-15"),
      backgroundCheckExpiry: new Date("2025-12-15"),
      emergencyName: "Mike Lee",
      emergencyPhone: "+12065559002",
      locationId: bainbridge.id,
    },
    {
      member: memberIds["Mark Wilson"],
      category: "WORSHIP_TEAM",
      status: "ACTIVE",
      backgroundCheck: "IN_PROGRESS",
      backgroundCheckDate: null,
      backgroundCheckExpiry: null,
      emergencyName: "Sarah Wilson",
      emergencyPhone: "+12065559003",
      locationId: bremerton.id,
    },
    {
      member: memberIds["Sarah Johnson"],
      category: "HOSPITALITY",
      status: "PENDING_APPROVAL",
      backgroundCheck: "NOT_STARTED",
      backgroundCheckDate: null,
      backgroundCheckExpiry: null,
      emergencyName: "Tom Johnson",
      emergencyPhone: "+12065559004",
      locationId: bainbridge.id,
    },
  ];

  for (const vol of volunteers) {
    // Get member data
    const member = await prisma.churchMember.findUnique({
      where: { id: vol.member },
    });

    if (!member) continue;

    await prisma.volunteer.create({
      data: {
        organizationId: newlifeOrg.id,
        locationId: vol.locationId,
        churchMemberId: vol.member,
        status: vol.status as any,
        startDate: new Date("2024-01-15"),
        emergencyContactName: vol.emergencyName,
        emergencyContactPhone: vol.emergencyPhone,
        backgroundCheckStatus: vol.backgroundCheck as any,
        backgroundCheckDate: vol.backgroundCheckDate,
        backgroundCheckExpiry: vol.backgroundCheckExpiry,
        categories: {
          create: {
            category: vol.category as any,
          },
        },
      },
    });
    console.log(`   ✅ ${member.name} - ${vol.category} (${vol.status})`);
  }

  // ============================================================================
  // PHASE 7: LMS (Learning Management System)
  // ============================================================================

  console.log("\n📚 Creating LMS courses...");

  // Platform course (visible to all)
  const platformCourse = await prisma.course.create({
    data: {
      title: "Platform Essentials",
      description: "Learn the basics of Church Connect Card platform",
      smallDescription: "Essential platform training for all users",
      fileKey: "courses/platform-essentials/thumbnail.jpg",
      price: 0,
      isFree: true,
      duration: 60,
      level: "Core",
      category: "Essentials",
      slug: "platform-essentials",
      status: "Published",
      userId: userIds["platform@test.com"],
      organizationId: null, // Platform course
      isPlatformCourse: true,
      s3Prefix: "courses/platform-essentials/",
    },
  });
  console.log(`✅ ${platformCourse.title} (Platform)`);

  // Newlife church courses
  const memberCourse = await prisma.course.create({
    data: {
      title: "New Member Orientation",
      description:
        "Welcome to Newlife Church! Learn about our mission, values, and community.",
      smallDescription: "Essential orientation for new members",
      fileKey: "courses/new-member-orientation/thumbnail.jpg",
      price: 0,
      isFree: true,
      duration: 90,
      level: "Beginner",
      category: "Essentials",
      slug: "new-member-orientation",
      status: "Published",
      userId: userIds["test@playwright.dev"],
      organizationId: newlifeOrg.id,
      s3Prefix: "courses/new-member-orientation/",
    },
  });
  console.log(`✅ ${memberCourse.title} (Newlife)`);

  const leadershipCourse = await prisma.course.create({
    data: {
      title: "Leadership Training",
      description:
        "Advanced training for ministry leaders and volunteer coordinators",
      smallDescription: "Develop your leadership skills",
      fileKey: "courses/leadership-training/thumbnail.jpg",
      price: 0,
      isFree: true,
      duration: 120,
      level: "Intermediate",
      category: "Agency Operations",
      slug: "leadership-training",
      status: "Draft",
      userId: userIds["test@playwright.dev"],
      organizationId: newlifeOrg.id,
      s3Prefix: "courses/leadership-training/",
    },
  });
  console.log(`✅ ${leadershipCourse.title} (Newlife - Draft)`);

  console.log("\n📖 Creating chapters and lessons...");

  // Platform course chapters
  const ch1 = await prisma.chapter.create({
    data: {
      courseId: platformCourse.id,
      slug: "getting-started",
      title: "Getting Started",
      position: 1,
    },
  });

  await prisma.lesson.create({
    data: {
      chapterId: ch1.id,
      slug: "introduction",
      title: "Platform Introduction",
      position: 1,
      videoKey: "courses/platform-essentials/lesson-1.mp4",
      s3Prefix: "courses/platform-essentials/lesson-1/",
    },
  });

  await prisma.lesson.create({
    data: {
      chapterId: ch1.id,
      slug: "navigation",
      title: "Navigating the Dashboard",
      position: 2,
      videoKey: "courses/platform-essentials/lesson-2.mp4",
      s3Prefix: "courses/platform-essentials/lesson-2/",
    },
  });

  // Member orientation chapters
  const ch2 = await prisma.chapter.create({
    data: {
      courseId: memberCourse.id,
      slug: "welcome",
      title: "Welcome to Newlife",
      position: 1,
    },
  });

  await prisma.lesson.create({
    data: {
      chapterId: ch2.id,
      slug: "our-story",
      title: "Our Church Story",
      position: 1,
      videoKey: "courses/new-member-orientation/lesson-1.mp4",
      s3Prefix: "courses/new-member-orientation/lesson-1/",
    },
  });

  await prisma.lesson.create({
    data: {
      chapterId: ch2.id,
      slug: "mission-values",
      title: "Mission and Values",
      position: 2,
      videoKey: "courses/new-member-orientation/lesson-2.mp4",
      s3Prefix: "courses/new-member-orientation/lesson-2/",
    },
  });

  console.log(`✅ 2 courses, 2 chapters, 4 lessons created`);

  console.log("\n🎓 Creating course enrollments...");

  // Enroll users in courses
  await prisma.enrollment.create({
    data: {
      courseId: platformCourse.id,
      userId: userIds["admin@newlife.test"],
      amount: 0,
      status: "Active",
    },
  });

  await prisma.enrollment.create({
    data: {
      courseId: memberCourse.id,
      userId: userIds["staff@newlife.test"],
      amount: 0,
      status: "Active",
    },
  });

  console.log(`✅ 2 enrollments created`);

  // ============================================================================
  // SUMMARY
  // ============================================================================

  console.log("\n" + "=".repeat(60));
  console.log("🎉 COMPREHENSIVE SEED COMPLETED SUCCESSFULLY!");
  console.log("=".repeat(60));

  console.log("\n📊 SEED SUMMARY:");
  console.log(`   🏢 Organizations: 2 (Platform, Newlife Church)`);
  console.log(`   📍 Locations: 5 (Multi-campus setup)`);
  console.log(`   👤 Staff Users: 4 (All roles with Better Auth)`);
  console.log(
    `   👨‍👩‍👧‍👦 Church Members: 10 (Visitors, Members, Volunteers, Staff)`
  );
  console.log(`   📋 Connect Card Batches: 2 (IN_REVIEW, PENDING)`);
  console.log(`   📄 Connect Cards: 10 (Various states for review queue)`);
  console.log(`   🙏 Prayer Requests: 10 (All statuses, privacy levels)`);
  console.log(`   🙋 Volunteers: 4 (With background checks)`);
  console.log(`   📚 LMS Courses: 3 (Platform + Church-specific)`);
  console.log(`   📖 Chapters: 2, Lessons: 4`);
  console.log(`   🎓 Enrollments: 2\n`);

  console.log("🔐 TEST CREDENTIALS (Email OTP Login):");
  console.log(`   platform@test.com       (Platform Admin)`);
  console.log(`   test@playwright.dev     (Church Owner - All Locations)`);
  console.log(`   admin@newlife.test      (Church Admin - Multi-Campus)`);
  console.log(`   staff@newlife.test      (Church Staff - Bremerton Only)\n`);

  console.log("🌐 LOGIN URLS:");
  console.log(`   Platform: http://localhost:3000/login`);
  console.log(`   Newlife:  http://localhost:3000/church/newlife/login\n`);

  console.log("✅ READY FOR TESTING:");
  console.log(`   📋 Review Queue: /church/newlife/admin/n2n (Review tab)`);
  console.log(`   🙏 Prayer Management: /church/newlife/admin/prayer`);
  console.log(`   🙋 Volunteer Directory: /church/newlife/admin/volunteer`);
  console.log(`   👥 Team Management: /church/newlife/admin/team`);
  console.log(`   📚 Learning Center: /church/newlife/learning\n`);
}

main()
  .catch(e => {
    console.error("❌ Error seeding database:", e);
    process.exit(1);
  })
  .finally(async () => {
    await prisma.$disconnect();
  });<|MERGE_RESOLUTION|>--- conflicted
+++ resolved
@@ -247,16 +247,6 @@
     userIds[userData.email] = user.id;
 
     // CRITICAL: Create Better Auth Account record for OTP login
-<<<<<<< HEAD
-    const accountId = generateAccountId();
-    await prisma.account.upsert({
-      where: {
-        id: accountId,
-      },
-      update: {},
-      create: {
-        id: accountId,
-=======
     await prisma.account.upsert({
       where: {
         userId_accountId: {
@@ -267,7 +257,6 @@
       update: {},
       create: {
         id: generateAccountId(),
->>>>>>> cd8eb591
         userId: user.id,
         accountId: userData.email,
         providerId: "credential", // Better Auth OTP provider
