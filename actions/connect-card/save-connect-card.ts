--- conflicted
+++ resolved
@@ -12,14 +12,10 @@
   getOrCreateActiveBatch,
   incrementBatchCardCount,
 } from "@/lib/data/connect-card-batch";
-<<<<<<< HEAD
-=======
-import { calculateImageHash } from "@/lib/utils/image-hash";
 import {
   toValidationIssuesJson,
   validateJsonSize,
 } from "@/lib/prisma/json-types";
->>>>>>> f4ee950f
 
 /**
  * Normalize Visit Status
@@ -30,17 +26,20 @@
  * Standard options: "First Visit", "Second Visit", "Regular attendee", "Other"
  *
  * @param visitStatus - Raw text extracted by AI from connect card
- * @returns Normalized visit status or null if unrecognized
+ * @returns Normalized visit status or null if unrecognized/not marked
  */
 function normalizeVisitStatus(visitStatus: string | null): string | null {
   if (!visitStatus) return null;
 
   const normalized = visitStatus.toLowerCase().trim();
 
-  // First Visit variations
+  // First Visit variations (common checkbox labels across churches)
   if (
     normalized.includes("first") ||
-    normalized.includes("new") ||
+    normalized.includes("i'm new") ||
+    normalized.includes("im new") ||
+    normalized.includes("new here") ||
+    normalized.includes("new guest") ||
     (normalized.includes("guest") && !normalized.includes("return"))
   ) {
     return "First Visit";
@@ -56,7 +55,8 @@
     normalized.includes("regular") ||
     normalized.includes("member") ||
     normalized.includes("returning") ||
-    normalized.includes("frequent")
+    normalized.includes("frequent") ||
+    normalized.includes("attend")
   ) {
     return "Regular attendee";
   }
@@ -64,6 +64,106 @@
   // If we can't confidently map it, store the original text
   // Staff will correct it during review
   return visitStatus;
+}
+
+/**
+ * Normalize Interests
+ *
+ * Maps AI-extracted interest checkbox labels to our standard interest options.
+ * Different churches use different labels for similar interests.
+ *
+ * @param interests - Raw array of checkbox labels from AI extraction
+ * @returns Normalized array of interests matching our standard options
+ */
+function normalizeInterests(interests: string[] | null): string[] {
+  if (!interests || interests.length === 0) return [];
+
+  const normalized: string[] = [];
+
+  for (const interest of interests) {
+    const lower = interest.toLowerCase().trim();
+
+    // Volunteering variations
+    if (
+      lower.includes("volunteer") ||
+      lower.includes("serve") ||
+      lower.includes("serving") ||
+      lower.includes("get involved") ||
+      lower.includes("help out")
+    ) {
+      if (!normalized.includes("Volunteering")) {
+        normalized.push("Volunteering");
+      }
+      continue;
+    }
+
+    // Small Groups variations
+    if (
+      lower.includes("small group") ||
+      lower.includes("life group") ||
+      lower.includes("connect group") ||
+      lower.includes("community group") ||
+      lower.includes("bible study")
+    ) {
+      if (!normalized.includes("Small Groups")) {
+        normalized.push("Small Groups");
+      }
+      continue;
+    }
+
+    // Youth Ministry variations
+    if (
+      lower.includes("youth") ||
+      lower.includes("student") ||
+      lower.includes("teen")
+    ) {
+      if (!normalized.includes("Youth Ministry")) {
+        normalized.push("Youth Ministry");
+      }
+      continue;
+    }
+
+    // Kids Ministry variations
+    if (
+      lower.includes("kid") ||
+      lower.includes("child") ||
+      lower.includes("nursery")
+    ) {
+      if (!normalized.includes("Kids Ministry")) {
+        normalized.push("Kids Ministry");
+      }
+      continue;
+    }
+
+    // Worship variations
+    if (
+      lower.includes("worship") ||
+      lower.includes("music") ||
+      lower.includes("band") ||
+      lower.includes("choir")
+    ) {
+      if (!normalized.includes("Worship")) {
+        normalized.push("Worship");
+      }
+      continue;
+    }
+
+    // Missions variations
+    if (lower.includes("mission") || lower.includes("outreach")) {
+      if (!normalized.includes("Missions")) {
+        normalized.push("Missions");
+      }
+      continue;
+    }
+
+    // If we can't map it, keep the original (staff can review)
+    // But only if it's not already in the list
+    if (!normalized.includes(interest)) {
+      normalized.push(interest);
+    }
+  }
+
+  return normalized;
 }
 
 const aj = arcjet.withRule(
@@ -190,42 +290,11 @@
   }
 
   try {
-<<<<<<< HEAD
     // 5. Get imageHash from validated data (calculated in extract API)
     // Duplicate check already done in extract API before Claude Vision call
     const imageHash = validation.data.imageHash;
-=======
-    // 5. Calculate image hash for duplicate detection
-    const imageHash = calculateImageHash(validation.data.imageKey);
-
-    // 6. Check for duplicate image (same physical card scanned twice)
-    const duplicateImage = await prisma.connectCard.findFirst({
-      where: {
-        organizationId: organization.id,
-        imageHash,
-      },
-      select: {
-        id: true,
-        name: true,
-        scannedAt: true,
-      },
-    });
-
-    if (duplicateImage) {
-      // Note: Error responses don't include data field (typed for success only)
-      // Include duplicate info in the message for user context
-      return {
-        status: "error",
-        message: `Duplicate image detected - this card was already scanned${
-          duplicateImage.name ? ` for ${duplicateImage.name}` : ""
-        }${
-          duplicateImage.scannedAt
-            ? ` on ${new Date(duplicateImage.scannedAt).toLocaleDateString()}`
-            : ""
-        }`,
-      };
-    }
->>>>>>> f4ee950f
+    const backImageKey = validation.data.backImageKey || null;
+    const backImageHash = validation.data.backImageHash || null;
 
     // Note: We intentionally do NOT check for duplicate person data here.
     // Returning members filling out prayer requests or updating info should be allowed.
@@ -243,6 +312,8 @@
         organizationId: organization.id,
         imageKey: validation.data.imageKey,
         imageHash,
+        backImageKey,
+        backImageHash,
         extractedData: validation.data.extractedData,
         // Map extracted fields to database columns
         name: validation.data.extractedData.name,
@@ -250,13 +321,12 @@
         phone: formatPhoneNumber(validation.data.extractedData.phone),
         address: validation.data.extractedData.address,
         prayerRequest: validation.data.extractedData.prayer_request,
+        // Only use AI-detected visit_status - no fallback to "First Visit"
+        // Staff will select during review if not detected
         visitType: normalizeVisitStatus(
-          validation.data.extractedData.visit_status ||
-            (validation.data.extractedData.first_time_visitor
-              ? "First Visit"
-              : null)
+          validation.data.extractedData.visit_status || null
         ),
-        interests: validation.data.extractedData.interests || [],
+        interests: normalizeInterests(validation.data.extractedData.interests),
         // Status: All cards go to review queue initially (EXTRACTED)
         // Staff can batch approve or review individually
         status: "EXTRACTED",
